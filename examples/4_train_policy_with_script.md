--- conflicted
+++ resolved
@@ -152,13 +152,6 @@
 
 There's one new thing here: `hydra.run.dir=outputs/train/act_aloha_sim_transfer_cube_human`, which specifies where to save the training output.
 
-<<<<<<< HEAD
-## Resuming a training run
-
-If your training run is interrupted partway through (or you finish a training run and want to pick up where you left off), you may resume the run. All that's required is that you run the same training command again, but add `resume=true`.
-
-Note that with `resume=true` the default behavior is to ignore the configuration you provide with your training command, and use the one from the checkpoint. But, it is possible to use `override_config_on_resume=true` to override the prior configuration with the configuration in your training command.
-=======
 ## Using a configuration file not in `lerobot/configs`
 
 Above we discusses the our training script is set up such that Hydra looks for `default.yaml` in `lerobot/configs`. But, if you have a configuration file elsewhere in your filesystem you may use:
@@ -176,7 +169,12 @@
 ```
 
 Note that you may still use the regular syntax for config parameter overrides (eg: by adding `training.offline_steps=200000`).
->>>>>>> 6d39b733
+
+## Resuming a training run
+
+If your training run is interrupted partway through (or you finish a training run and want to pick up where you left off), you may resume the run. All that's required is that you run the same training command again, but add `resume=true`.
+
+Note that with `resume=true` the default behavior is to ignore the configuration you provide with your training command, and use the one from the checkpoint. But, it is possible to use `override_config_on_resume=true` to override the prior configuration with the configuration in your training command.
 
 ---
 
