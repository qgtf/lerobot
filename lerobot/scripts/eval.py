#!/usr/bin/env python

# Copyright 2024 The HuggingFace Inc. team. All rights reserved.
#
# Licensed under the Apache License, Version 2.0 (the "License");
# you may not use this file except in compliance with the License.
# You may obtain a copy of the License at
#
#     http://www.apache.org/licenses/LICENSE-2.0
#
# Unless required by applicable law or agreed to in writing, software
# distributed under the License is distributed on an "AS IS" BASIS,
# WITHOUT WARRANTIES OR CONDITIONS OF ANY KIND, either express or implied.
# See the License for the specific language governing permissions and
# limitations under the License.
"""Evaluate a policy on an environment by running rollouts and computing metrics.

Usage examples:

You want to evaluate a model from the hub (eg: https://huggingface.co/lerobot/diffusion_pusht)
for 10 episodes.

```
python lerobot/scripts/eval.py -p lerobot/diffusion_pusht eval.n_episodes=10
```

OR, you want to evaluate a model checkpoint from the LeRobot training script for 10 episodes.

```
python lerobot/scripts/eval.py \
    -p outputs/train/diffusion_pusht/checkpoints/005000/pretrained_model \
    eval.n_episodes=10
```

Note that in both examples, the repo/folder should contain at least `config.json`, `config.yaml` and
`model.safetensors`.

Note the formatting for providing the number of episodes. Generally, you may provide any number of arguments
with `qualified.parameter.name=value`. In this case, the parameter eval.n_episodes appears as `n_episodes`
nested under `eval` in the `config.yaml` found at
https://huggingface.co/lerobot/diffusion_pusht/tree/main.
"""

import argparse
import json
import logging
import os
import threading
import time
from contextlib import nullcontext
from copy import deepcopy
from datetime import datetime as dt
from pathlib import Path
from typing import Callable

import einops
import gymnasium as gym
import numpy as np
import torch
from datasets import Dataset, Features, Image, Sequence, Value, concatenate_datasets
from huggingface_hub import snapshot_download
from huggingface_hub.utils._errors import RepositoryNotFoundError
from huggingface_hub.utils._validators import HFValidationError
from PIL import Image as PILImage
from torch import Tensor, nn
from tqdm import trange

from lerobot.common.datasets.factory import make_dataset
from lerobot.common.datasets.utils import hf_transform_to_torch
from lerobot.common.envs.factory import make_env
from lerobot.common.envs.utils import preprocess_observation
from lerobot.common.logger import log_output_dir
from lerobot.common.policies.factory import make_policy
from lerobot.common.policies.policy_protocol import Policy
from lerobot.common.policies.utils import get_device_from_parameters
from lerobot.common.utils.io_utils import write_video
from lerobot.common.utils.utils import get_safe_torch_device, init_hydra_config, init_logging, set_global_seed


def rollout(
    env: gym.vector.VectorEnv,
    policy: Policy,
    seeds: list[int] | None = None,
    return_observations: bool = False,
    render_callback: Callable[[gym.vector.VectorEnv], None] | None = None,
    enable_progbar: bool = False,
) -> dict:
    """Run a batched policy rollout once through a batch of environments.

    Note that all environments in the batch are run until the last environment is done. This means some
    data will probably need to be discarded (for environments that aren't the first one to be done).

    The return dictionary contains:
        (optional) "observation": A a dictionary of (batch, sequence + 1, *) tensors mapped to observation
            keys. NOTE the that this has an extra sequence element relative to the other keys in the
            dictionary. This is because an extra observation is included for after the environment is
            terminated or truncated.
        "action": A (batch, sequence, action_dim) tensor of actions applied based on the observations (not
            including the last observations).
        "reward": A (batch, sequence) tensor of rewards received for applying the actions.
        "success": A (batch, sequence) tensor of success conditions (the only time this can be True is upon
            environment termination/truncation).
        "done": A (batch, sequence) tensor of **cumulative** done conditions. For any given batch element,
            the first True is followed by True's all the way till the end. This can be used for masking
            extraneous elements from the sequences above.

    Args:
        env: The batch of environments.
        policy: The policy. Must be a PyTorch nn module.
        seeds: The environments are seeded once at the start of the rollout. If provided, this argument
            specifies the seeds for each of the environments.
        return_observations: Whether to include all observations in the returned rollout data. Observations
            are returned optionally because they typically take more memory to cache. Defaults to False.
        render_callback: Optional rendering callback to be used after the environments are reset, and after
            every step.
        enable_progbar: Enable a progress bar over rollout steps.
    Returns:
        The dictionary described above.
    """
    assert isinstance(policy, nn.Module), "Policy must be a PyTorch nn module."
    device = get_device_from_parameters(policy)

    # Reset the policy and environments.
    policy.reset()

    observation, info = env.reset(seed=seeds)
    if render_callback is not None:
        render_callback(env)

    all_observations = []
    all_actions = []
    all_rewards = []
    all_successes = []
    all_dones = []

    step = 0
    # Keep track of which environments are done.
    done = np.array([False] * env.num_envs)
    max_steps = env.call("_max_episode_steps")[0]
    progbar = trange(
        max_steps,
        desc=f"Running rollout with at most {max_steps} steps",
        disable=not enable_progbar,
        leave=False,
    )
    while not np.all(done):
        # Numpy array to tensor and changing dictionary keys to LeRobot policy format.
        observation = preprocess_observation(observation)
        if return_observations:
            all_observations.append(deepcopy(observation))

        observation = {key: observation[key].to(device, non_blocking=True) for key in observation}

        with torch.inference_mode():
            action = policy.select_action(observation)

        # Convert to CPU / numpy.
        action = action.to("cpu").numpy()
        assert action.ndim == 2, "Action dimensions should be (batch, action_dim)"

        # Apply the next action.
        observation, reward, terminated, truncated, info = env.step(action)
        if render_callback is not None:
            render_callback(env)

        # VectorEnv stores is_success in `info["final_info"][env_index]["is_success"]`. "final_info" isn't
        # available of none of the envs finished.
        if "final_info" in info:
            successes = [
                i["is_success"] if (i is not None and "is_success" in i) else False
                for i in info["final_info"]
            ]
        else:
            successes = [False] * env.num_envs

        # Keep track of which environments are done so far.
        done = terminated | truncated | done

        all_actions.append(torch.from_numpy(action))
        all_rewards.append(torch.from_numpy(reward))
        all_dones.append(torch.from_numpy(done))
        all_successes.append(torch.tensor(successes))

        step += 1
        running_success_rate = (
            einops.reduce(torch.stack(all_successes, dim=1), "b n -> b", "any").numpy().mean()
        )
        progbar.set_postfix({"running_success_rate": f"{running_success_rate.item() * 100:.1f}%"})
        progbar.update()

    # Track the final observation.
    if return_observations:
        observation = preprocess_observation(observation)
        all_observations.append(deepcopy(observation))

    # Stack the sequence along the first dimension so that we have (batch, sequence, *) tensors.
    ret = {
        "action": torch.stack(all_actions, dim=1),
        "reward": torch.stack(all_rewards, dim=1),
        "success": torch.stack(all_successes, dim=1),
        "done": torch.stack(all_dones, dim=1),
    }
    if return_observations:
        stacked_observations = {}
        for key in all_observations[0]:
            stacked_observations[key] = torch.stack([obs[key] for obs in all_observations], dim=1)
        ret["observation"] = stacked_observations

    return ret


def eval_policy(
    env: gym.vector.VectorEnv,
    policy: torch.nn.Module,
    n_episodes: int,
    max_episodes_rendered: int = 0,
    videos_dir: Path | None = None,
    return_episode_data: bool = False,
    start_seed: int | None = None,
    enable_progbar: bool = False,
    enable_inner_progbar: bool = False,
) -> dict:
    """
    Args:
        env: The batch of environments.
        policy: The policy.
        n_episodes: The number of episodes to evaluate.
        max_episodes_rendered: Maximum number of episodes to render into videos.
        videos_dir: Where to save rendered videos.
        return_episode_data: Whether to return episode data for online training. Incorporates the data into
            the "episodes" key of the returned dictionary.
        start_seed: The first seed to use for the first individual rollout. For all subsequent rollouts the
            seed is incremented by 1. If not provided, the environments are not manually seeded.
        enable_progbar: Enable progress bar over batches.
        enable_inner_progbar: Enable progress bar over steps in each batch.
    Returns:
        Dictionary with metrics and data regarding the rollouts.
    """
    if max_episodes_rendered > 0 and not videos_dir:
        raise ValueError("If max_episodes_rendered > 0, videos_dir must be provided.")

    assert isinstance(policy, Policy)
    start = time.time()
    policy.eval()

    # Determine how many batched rollouts we need to get n_episodes. Note that if n_episodes is not evenly
    # divisible by env.num_envs we end up discarding some data in the last batch.
    n_batches = n_episodes // env.num_envs + int((n_episodes % env.num_envs) != 0)

    # Keep track of some metrics.
    sum_rewards = []
    max_rewards = []
    all_successes = []
    all_seeds = []
    threads = []  # for video saving threads
    n_episodes_rendered = 0  # for saving the correct number of videos

    # Callback for visualization.
    def render_frame(env: gym.vector.VectorEnv):
        # noqa: B023
        if n_episodes_rendered >= max_episodes_rendered:
            return
        n_to_render_now = min(max_episodes_rendered - n_episodes_rendered, env.num_envs)
        if isinstance(env, gym.vector.SyncVectorEnv):
            ep_frames.append(np.stack([env.envs[i].render() for i in range(n_to_render_now)]))  # noqa: B023
        elif isinstance(env, gym.vector.AsyncVectorEnv):
            # Here we must render all frames and discard any we don't need.
            ep_frames.append(np.stack(env.call("render")[:n_to_render_now]))

    if max_episodes_rendered > 0:
        video_paths: list[str] = []

    if return_episode_data:
        episode_data: dict | None = None

    progbar = trange(n_batches, desc="Stepping through eval batches", disable=not enable_progbar)
    for batch_ix in progbar:
        # Cache frames for rendering videos. Each item will be (b, h, w, c), and the list indexes the rollout
        # step.
        if max_episodes_rendered > 0:
            ep_frames: list[np.ndarray] = []

        if start_seed is None:
            seeds = None
        else:
            seeds = range(
                start_seed + (batch_ix * env.num_envs), start_seed + ((batch_ix + 1) * env.num_envs)
            )
        rollout_data = rollout(
            env,
            policy,
            seeds=list(seeds) if seeds else None,
            return_observations=return_episode_data,
            render_callback=render_frame if max_episodes_rendered > 0 else None,
            enable_progbar=enable_inner_progbar,
        )

        # Figure out where in each rollout sequence the first done condition was encountered (results after
        # this won't be included).
        n_steps = rollout_data["done"].shape[1]
        # Note: this relies on a property of argmax: that it returns the first occurrence as a tiebreaker.
        done_indices = torch.argmax(rollout_data["done"].to(int), dim=1)

        # Make a mask with shape (batch, n_steps) to mask out rollout data after the first done
        # (batch-element-wise). Note the `done_indices + 1` to make sure to keep the data from the done step.
        mask = (torch.arange(n_steps) <= einops.repeat(done_indices + 1, "b -> b s", s=n_steps)).int()
        # Extend metrics.
        batch_sum_rewards = einops.reduce((rollout_data["reward"] * mask), "b n -> b", "sum")
        sum_rewards.extend(batch_sum_rewards.tolist())
        batch_max_rewards = einops.reduce((rollout_data["reward"] * mask), "b n -> b", "max")
        max_rewards.extend(batch_max_rewards.tolist())
        batch_successes = einops.reduce((rollout_data["success"] * mask), "b n -> b", "any")
        all_successes.extend(batch_successes.tolist())
        if seeds:
            all_seeds.extend(seeds)
        else:
            all_seeds.append(None)

        # FIXME: episode_data is either None or it doesn't exist
        if return_episode_data:
            this_episode_data = _compile_episode_data(
                rollout_data,
                done_indices,
                start_episode_index=batch_ix * env.num_envs,
                start_data_index=(
                    0 if episode_data is None else (episode_data["episode_data_index"]["to"][-1].item())
                ),
                fps=env.unwrapped.metadata["render_fps"],
            )
            if episode_data is None:
                episode_data = this_episode_data
            else:
                # Some sanity checks to make sure we are not correctly compiling the data.
                assert (
                    episode_data["hf_dataset"]["episode_index"][-1] + 1
                    == this_episode_data["hf_dataset"]["episode_index"][0]
                )
                assert (
                    episode_data["hf_dataset"]["index"][-1] + 1 == this_episode_data["hf_dataset"]["index"][0]
                )
                assert torch.equal(
                    episode_data["episode_data_index"]["to"][-1],
                    this_episode_data["episode_data_index"]["from"][0],
                )
                # Concatenate the episode data.
                episode_data = {
                    "hf_dataset": concatenate_datasets(
                        [episode_data["hf_dataset"], this_episode_data["hf_dataset"]]
                    ),
                    "episode_data_index": {
                        k: torch.cat(
                            [
                                episode_data["episode_data_index"][k],
                                this_episode_data["episode_data_index"][k],
                            ]
                        )
                        for k in ["from", "to"]
                    },
                }

        # Maybe render video for visualization.
        if max_episodes_rendered > 0 and len(ep_frames) > 0:
            batch_stacked_frames = np.stack(ep_frames, axis=1)  # (b, t, *)
            for stacked_frames, done_index in zip(
                batch_stacked_frames, done_indices.flatten().tolist(), strict=False
            ):
                if n_episodes_rendered >= max_episodes_rendered:
                    break

                videos_dir.mkdir(parents=True, exist_ok=True)
                video_path = videos_dir / f"eval_episode_{n_episodes_rendered}.mp4"
                video_paths.append(str(video_path))
                thread = threading.Thread(
                    target=write_video,
                    args=(
                        str(video_path),
                        stacked_frames[: done_index + 1],  # + 1 to capture the last observation
                        env.unwrapped.metadata["render_fps"],
                    ),
                )
                thread.start()
                threads.append(thread)
                n_episodes_rendered += 1

        progbar.set_postfix(
            {"running_success_rate": f"{np.mean(all_successes[:n_episodes]).item() * 100:.1f}%"}
        )

    # Wait till all video rendering threads are done.
    for thread in threads:
        thread.join()

    # Compile eval info.
    info = {
        "per_episode": [
            {
                "episode_ix": i,
                "sum_reward": sum_reward,
                "max_reward": max_reward,
                "success": success,
                "seed": seed,
            }
            for i, (sum_reward, max_reward, success, seed) in enumerate(
                zip(
                    sum_rewards[:n_episodes],
                    max_rewards[:n_episodes],
                    all_successes[:n_episodes],
                    all_seeds[:n_episodes],
                    strict=True,
                )
            )
        ],
        "aggregated": {
            "avg_sum_reward": float(np.nanmean(sum_rewards[:n_episodes])),
            "avg_max_reward": float(np.nanmean(max_rewards[:n_episodes])),
            "pc_success": float(np.nanmean(all_successes[:n_episodes]) * 100),
            "eval_s": time.time() - start,
            "eval_ep_s": (time.time() - start) / n_episodes,
        },
    }

    if return_episode_data:
        info["episodes"] = episode_data

    if max_episodes_rendered > 0:
        info["video_paths"] = video_paths

    return info


def _compile_episode_data(
    rollout_data: dict, done_indices: Tensor, start_episode_index: int, start_data_index: int, fps: float
) -> dict:
    """Convenience function for `eval_policy(return_episode_data=True)`

    Compiles all the rollout data into a Hugging Face dataset.

    Similar logic is implemented when datasets are pushed to hub (see: `push_to_hub`).
    """
    ep_dicts = []
    episode_data_index = {"from": [], "to": []}
    total_frames = 0
    data_index_from = start_data_index
    for ep_ix in range(rollout_data["action"].shape[0]):
        num_frames = done_indices[ep_ix].item() + 1  # + 1 to include the first done frame
        total_frames += num_frames

        # TODO(rcadene): We need to add a missing last frame which is the observation
        # of a done state. it is critical to have this frame for tdmpc to predict a "done observation/state"
        ep_dict = {
            "action": rollout_data["action"][ep_ix, :num_frames],
            "episode_index": torch.tensor([start_episode_index + ep_ix] * num_frames),
            "frame_index": torch.arange(0, num_frames, 1),
            "timestamp": torch.arange(0, num_frames, 1) / fps,
            "next.done": rollout_data["done"][ep_ix, :num_frames],
            "next.reward": rollout_data["reward"][ep_ix, :num_frames].type(torch.float32),
        }
        for key in rollout_data["observation"]:
            ep_dict[key] = rollout_data["observation"][key][ep_ix][:num_frames]
        ep_dicts.append(ep_dict)

        episode_data_index["from"].append(data_index_from)
        episode_data_index["to"].append(data_index_from + num_frames)

        data_index_from += num_frames

    data_dict = {}
    for key in ep_dicts[0]:
        if "image" not in key:
            data_dict[key] = torch.cat([x[key] for x in ep_dicts])
        else:
            if key not in data_dict:
                data_dict[key] = []
            for ep_dict in ep_dicts:
                for img in ep_dict[key]:
                    # sanity check that images are channel first
                    c, h, w = img.shape
                    assert c < h and c < w, f"expect channel first images, but instead {img.shape}"

                    # sanity check that images are float32 in range [0,1]
                    assert img.dtype == torch.float32, f"expect torch.float32, but instead {img.dtype=}"
                    assert img.max() <= 1, f"expect pixels lower than 1, but instead {img.max()=}"
                    assert img.min() >= 0, f"expect pixels greater than 1, but instead {img.min()=}"

                    # from float32 in range [0,1] to uint8 in range [0,255]
                    img *= 255
                    img = img.type(torch.uint8)

                    # convert to channel last and numpy as expected by PIL
                    img = PILImage.fromarray(img.permute(1, 2, 0).numpy())

                    data_dict[key].append(img)

    data_dict["index"] = torch.arange(start_data_index, start_data_index + total_frames, 1)
    episode_data_index["from"] = torch.tensor(episode_data_index["from"])
    episode_data_index["to"] = torch.tensor(episode_data_index["to"])

    # TODO(rcadene): clean this
    features = {}
    for key in rollout_data["observation"]:
        if "image" in key:
            features[key] = Image()
        else:
            features[key] = Sequence(length=data_dict[key].shape[1], feature=Value(dtype="float32", id=None))
    features.update(
        {
            "action": Sequence(length=data_dict["action"].shape[1], feature=Value(dtype="float32", id=None)),
            "episode_index": Value(dtype="int64", id=None),
            "frame_index": Value(dtype="int64", id=None),
            "timestamp": Value(dtype="float32", id=None),
            "next.reward": Value(dtype="float32", id=None),
            "next.done": Value(dtype="bool", id=None),
            #'next.success': Value(dtype='bool', id=None),
            "index": Value(dtype="int64", id=None),
        }
    )
    features = Features(features)
    hf_dataset = Dataset.from_dict(data_dict, features=features)
    hf_dataset.set_transform(hf_transform_to_torch)
    return {
        "hf_dataset": hf_dataset,
        "episode_data_index": episode_data_index,
    }


def main(
    pretrained_policy_path: Path | None = None,
    hydra_cfg_path: str | None = None,
    out_dir: str | None = None,
    config_overrides: list[str] | None = None,
):
    assert (pretrained_policy_path is None) ^ (hydra_cfg_path is None)
    if pretrained_policy_path is not None:
        hydra_cfg = init_hydra_config(str(pretrained_policy_path / "config.yaml"), config_overrides)
    else:
        hydra_cfg = init_hydra_config(hydra_cfg_path, config_overrides)
<<<<<<< HEAD
    out_dir = (
        f"outputs/eval/{dt.now().strftime('%Y-%m-%d/%H-%M-%S')}_{hydra_cfg.env.name}_{hydra_cfg.policy.name}"
    )
    os.makedirs(out_dir, exist_ok=True)
=======
>>>>>>> 342f429f

    if out_dir is None:
        out_dir = f"outputs/eval/{dt.now().strftime('%Y-%m-%d/%H-%M-%S')}_{hydra_cfg.env.name}_{hydra_cfg.policy.name}"

    # Check device is available
    device = get_safe_torch_device(hydra_cfg.device, log=True)

    torch.backends.cudnn.benchmark = True
    torch.backends.cuda.matmul.allow_tf32 = True
    set_global_seed(hydra_cfg.seed)

    log_output_dir(out_dir)

    logging.info("Making environment.")
    env = make_env(hydra_cfg)

    logging.info("Making policy.")
    if hydra_cfg_path is None:
        policy = make_policy(hydra_cfg=hydra_cfg, pretrained_policy_name_or_path=str(pretrained_policy_path))
    else:
        # Note: We need the dataset stats to pass to the policy's normalization modules.
        policy = make_policy(hydra_cfg=hydra_cfg, dataset_stats=make_dataset(hydra_cfg).stats)

    assert isinstance(policy, nn.Module)
    policy.eval()

    with torch.no_grad(), torch.autocast(device_type=device.type) if hydra_cfg.use_amp else nullcontext():
        info = eval_policy(
            env,
            policy,
            hydra_cfg.eval.n_episodes,
<<<<<<< HEAD
            max_episodes_rendered=hydra_cfg.eval.max_episodes_rendered,
            video_dir=Path(out_dir) / "eval",
=======
            max_episodes_rendered=10,
            videos_dir=Path(out_dir) / "videos",
>>>>>>> 342f429f
            start_seed=hydra_cfg.seed,
            enable_progbar=True,
            enable_inner_progbar=True,
        )
    print(info["aggregated"])

    # Save info
    with open(Path(out_dir) / "eval_info.json", "w") as f:
        json.dump(info, f, indent=2)

    env.close()

    logging.info("End of eval")


if __name__ == "__main__":
    init_logging()

    parser = argparse.ArgumentParser(
        description=__doc__, formatter_class=argparse.RawDescriptionHelpFormatter
    )
    group = parser.add_mutually_exclusive_group(required=True)
    group.add_argument(
        "-p",
        "--pretrained-policy-name-or-path",
        help=(
            "Either the repo ID of a model hosted on the Hub or a path to a directory containing weights "
            "saved using `Policy.save_pretrained`. If not provided, the policy is initialized from scratch "
            "(useful for debugging). This argument is mutually exclusive with `--config`."
        ),
    )
    group.add_argument(
        "--config",
        help=(
            "Path to a yaml config you want to use for initializing a policy from scratch (useful for "
            "debugging). This argument is mutually exclusive with `--pretrained-policy-name-or-path` (`-p`)."
        ),
    )
    parser.add_argument("--revision", help="Optionally provide the Hugging Face Hub revision ID.")
    parser.add_argument(
        "--out-dir",
        help=(
            "Where to save the evaluation outputs. If not provided, outputs are saved in "
            "outputs/eval/{timestamp}_{env_name}_{policy_name}"
        ),
    )
    parser.add_argument(
        "overrides",
        nargs="*",
        help="Any key=value arguments to override config values (use dots for.nested=overrides)",
    )
    args = parser.parse_args()

    if args.pretrained_policy_name_or_path is None:
        main(hydra_cfg_path=args.config, out_dir=args.out_dir, config_overrides=args.overrides)
    else:
        try:
            pretrained_policy_path = Path(
                snapshot_download(args.pretrained_policy_name_or_path, revision=args.revision)
            )
        except (HFValidationError, RepositoryNotFoundError) as e:
            if isinstance(e, HFValidationError):
                error_message = (
                    "The provided pretrained_policy_name_or_path is not a valid Hugging Face Hub repo ID."
                )
            else:
                error_message = (
                    "The provided pretrained_policy_name_or_path was not found on the Hugging Face Hub."
                )

            logging.warning(f"{error_message} Treating it as a local directory.")
            pretrained_policy_path = Path(args.pretrained_policy_name_or_path)
        if not pretrained_policy_path.is_dir() or not pretrained_policy_path.exists():
            raise ValueError(
                "The provided pretrained_policy_name_or_path is not a valid/existing Hugging Face Hub "
                "repo ID, nor is it an existing local directory."
            )

        main(
            pretrained_policy_path=pretrained_policy_path,
            out_dir=args.out_dir,
            config_overrides=args.overrides,
        )<|MERGE_RESOLUTION|>--- conflicted
+++ resolved
@@ -534,13 +534,10 @@
         hydra_cfg = init_hydra_config(str(pretrained_policy_path / "config.yaml"), config_overrides)
     else:
         hydra_cfg = init_hydra_config(hydra_cfg_path, config_overrides)
-<<<<<<< HEAD
     out_dir = (
         f"outputs/eval/{dt.now().strftime('%Y-%m-%d/%H-%M-%S')}_{hydra_cfg.env.name}_{hydra_cfg.policy.name}"
     )
     os.makedirs(out_dir, exist_ok=True)
-=======
->>>>>>> 342f429f
 
     if out_dir is None:
         out_dir = f"outputs/eval/{dt.now().strftime('%Y-%m-%d/%H-%M-%S')}_{hydra_cfg.env.name}_{hydra_cfg.policy.name}"
@@ -572,13 +569,8 @@
             env,
             policy,
             hydra_cfg.eval.n_episodes,
-<<<<<<< HEAD
             max_episodes_rendered=hydra_cfg.eval.max_episodes_rendered,
             video_dir=Path(out_dir) / "eval",
-=======
-            max_episodes_rendered=10,
-            videos_dir=Path(out_dir) / "videos",
->>>>>>> 342f429f
             start_seed=hydra_cfg.seed,
             enable_progbar=True,
             enable_inner_progbar=True,
