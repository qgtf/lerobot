#!/usr/bin/env python

# Copyright 2024 The HuggingFace Inc. team. All rights reserved.
#
# Licensed under the Apache License, Version 2.0 (the "License");
# you may not use this file except in compliance with the License.
# You may obtain a copy of the License at
#
#     http://www.apache.org/licenses/LICENSE-2.0
#
# Unless required by applicable law or agreed to in writing, software
# distributed under the License is distributed on an "AS IS" BASIS,
# WITHOUT WARRANTIES OR CONDITIONS OF ANY KIND, either express or implied.
# See the License for the specific language governing permissions and
# limitations under the License.
"""Evaluate a policy on an environment by running rollouts and computing metrics.

Usage examples:

You want to evaluate a model from the hub (eg: https://huggingface.co/lerobot/diffusion_pusht)
for 10 episodes.

```
python lerobot/scripts/eval.py -p lerobot/diffusion_pusht eval.n_episodes=10
```

OR, you want to evaluate a model checkpoint from the LeRobot training script for 10 episodes.

```
python lerobot/scripts/eval.py \
    -p outputs/train/diffusion_pusht/checkpoints/005000/pretrained_model \
    eval.n_episodes=10
```

Note that in both examples, the repo/folder should contain at least `config.json`, `config.yaml` and
`model.safetensors`.

Note the formatting for providing the number of episodes. Generally, you may provide any number of arguments
with `qualified.parameter.name=value`. In this case, the parameter eval.n_episodes appears as `n_episodes`
nested under `eval` in the `config.yaml` found at
https://huggingface.co/lerobot/diffusion_pusht/tree/main.
"""

import argparse
import json
import logging
import threading
import time
from contextlib import nullcontext
from copy import deepcopy
from datetime import datetime as dt
from pathlib import Path
from typing import Callable

import einops
import gymnasium as gym
import numpy as np
import torch
<<<<<<< HEAD
from datasets import Dataset, Features, Image, Sequence, Value, concatenate_datasets
from PIL import Image as PILImage
=======
from huggingface_hub import snapshot_download
from huggingface_hub.utils._errors import RepositoryNotFoundError
from huggingface_hub.utils._validators import HFValidationError
>>>>>>> 7a3cb1ad
from torch import Tensor, nn
from tqdm import trange

from lerobot.common.datasets.factory import make_dataset
from lerobot.common.envs.factory import make_env
from lerobot.common.envs.utils import preprocess_observation
from lerobot.common.logger import log_output_dir
from lerobot.common.policies.factory import make_policy
from lerobot.common.policies.policy_protocol import Policy
from lerobot.common.policies.utils import get_device_from_parameters, get_pretrained_policy_path
from lerobot.common.utils.io_utils import write_video
from lerobot.common.utils.utils import get_safe_torch_device, init_hydra_config, init_logging, set_global_seed


def rollout(
    env: gym.vector.VectorEnv,
    policy: Policy,
    seeds: list[int] | None = None,
    return_observations: bool = False,
    render_callback: Callable[[gym.vector.VectorEnv], None] | None = None,
    enable_progbar: bool = False,
) -> dict:
    """Run a batched policy rollout once through a batch of environments.

    Note that all environments in the batch are run until the last environment is done. This means some
    data will probably need to be discarded (for environments that aren't the first one to be done).

    The return dictionary contains:
        (optional) "observation": A a dictionary of (batch, sequence + 1, *) tensors mapped to observation
            keys. NOTE the that this has an extra sequence element relative to the other keys in the
            dictionary. This is because an extra observation is included for after the environment is
            terminated or truncated.
        "action": A (batch, sequence, action_dim) tensor of actions applied based on the observations (not
            including the last observations).
        "reward": A (batch, sequence) tensor of rewards received for applying the actions.
        "success": A (batch, sequence) tensor of success conditions (the only time this can be True is upon
            environment termination/truncation).
        "done": A (batch, sequence) tensor of **cumulative** done conditions. For any given batch element,
            the first True is followed by True's all the way till the end. This can be used for masking
            extraneous elements from the sequences above.

    Args:
        env: The batch of environments.
        policy: The policy. Must be a PyTorch nn module.
        seeds: The environments are seeded once at the start of the rollout. If provided, this argument
            specifies the seeds for each of the environments.
        return_observations: Whether to include all observations in the returned rollout data. Observations
            are returned optionally because they typically take more memory to cache. Defaults to False.
        render_callback: Optional rendering callback to be used after the environments are reset, and after
            every step.
        enable_progbar: Enable a progress bar over rollout steps.
    Returns:
        The dictionary described above.
    """
    assert isinstance(policy, nn.Module), "Policy must be a PyTorch nn module."
    device = get_device_from_parameters(policy)

    # Reset the policy and environments.
    policy.reset()

    observation, info = env.reset(seed=seeds)
    if render_callback is not None:
        render_callback(env)

    all_observations = []
    all_actions = []
    all_rewards = []
    all_successes = []
    all_dones = []

    step = 0
    # Keep track of which environments are done.
    done = np.array([False] * env.num_envs)
    max_steps = env.call("_max_episode_steps")[0]
    progbar = trange(
        max_steps,
        desc=f"Running rollout with at most {max_steps} steps",
        disable=not enable_progbar,
        leave=False,
    )
    while not np.all(done):
        # Numpy array to tensor and changing dictionary keys to LeRobot policy format.
        observation = preprocess_observation(observation)
        if return_observations:
            all_observations.append(deepcopy(observation))

        observation = {key: observation[key].to(device, non_blocking=True) for key in observation}

        with torch.inference_mode():
            action = policy.select_action(observation)

        # Convert to CPU / numpy.
        action = action.to("cpu").numpy()
        assert action.ndim == 2, "Action dimensions should be (batch, action_dim)"

        # Apply the next action.
        observation, reward, terminated, truncated, info = env.step(action)
        if render_callback is not None:
            render_callback(env)

        # VectorEnv stores is_success in `info["final_info"][env_index]["is_success"]`. "final_info" isn't
        # available of none of the envs finished.
        if "final_info" in info:
            successes = [info["is_success"] if info is not None else False for info in info["final_info"]]
        else:
            successes = [False] * env.num_envs

        # Keep track of which environments are done so far.
        done = terminated | truncated | done

        all_actions.append(torch.from_numpy(action))
        all_rewards.append(torch.from_numpy(reward))
        all_dones.append(torch.from_numpy(done))
        all_successes.append(torch.tensor(successes))

        step += 1
        running_success_rate = (
            einops.reduce(torch.stack(all_successes, dim=1), "b n -> b", "any").numpy().mean()
        )
        progbar.set_postfix({"running_success_rate": f"{running_success_rate.item() * 100:.1f}%"})
        progbar.update()

    # Track the final observation.
    if return_observations:
        observation = preprocess_observation(observation)
        all_observations.append(deepcopy(observation))

    # Stack the sequence along the first dimension so that we have (batch, sequence, *) tensors.
    ret = {
        "action": torch.stack(all_actions, dim=1),
        "reward": torch.stack(all_rewards, dim=1),
        "success": torch.stack(all_successes, dim=1),
        "done": torch.stack(all_dones, dim=1),
    }
    if return_observations:
        stacked_observations = {}
        for key in all_observations[0]:
            stacked_observations[key] = torch.stack([obs[key] for obs in all_observations], dim=1)
        ret["observation"] = stacked_observations

    return ret


def eval_policy(
    env: gym.vector.VectorEnv,
    policy: torch.nn.Module,
    n_episodes: int,
    max_episodes_rendered: int = 0,
    videos_dir: Path | None = None,
    return_episode_data: bool = False,
    start_seed: int | None = None,
    enable_progbar: bool = False,
    enable_inner_progbar: bool = False,
) -> dict:
    """
    Args:
        env: The batch of environments.
        policy: The policy.
        n_episodes: The number of episodes to evaluate.
        max_episodes_rendered: Maximum number of episodes to render into videos.
        videos_dir: Where to save rendered videos.
        return_episode_data: Whether to return episode data for online training. Incorporates the data into
            the "episodes" key of the returned dictionary.
        start_seed: The first seed to use for the first individual rollout. For all subsequent rollouts the
            seed is incremented by 1. If not provided, the environments are not manually seeded.
        enable_progbar: Enable progress bar over batches.
        enable_inner_progbar: Enable progress bar over steps in each batch.
    Returns:
        Dictionary with metrics and data regarding the rollouts.
    """
    if max_episodes_rendered > 0 and not videos_dir:
        raise ValueError("If max_episodes_rendered > 0, videos_dir must be provided.")

    assert isinstance(policy, Policy)
    start = time.time()
    policy.eval()

    # Determine how many batched rollouts we need to get n_episodes. Note that if n_episodes is not evenly
    # divisible by env.num_envs we end up discarding some data in the last batch.
    n_batches = n_episodes // env.num_envs + int((n_episodes % env.num_envs) != 0)

    # Keep track of some metrics.
    sum_rewards = []
    max_rewards = []
    all_successes = []
    all_seeds = []
    threads = []  # for video saving threads
    n_episodes_rendered = 0  # for saving the correct number of videos

    # Callback for visualization.
    def render_frame(env: gym.vector.VectorEnv):
        # noqa: B023
        if n_episodes_rendered >= max_episodes_rendered:
            return
        n_to_render_now = min(max_episodes_rendered - n_episodes_rendered, env.num_envs)
        if isinstance(env, gym.vector.SyncVectorEnv):
            ep_frames.append(np.stack([env.envs[i].render() for i in range(n_to_render_now)]))  # noqa: B023
        elif isinstance(env, gym.vector.AsyncVectorEnv):
            # Here we must render all frames and discard any we don't need.
            ep_frames.append(np.stack(env.call("render")[:n_to_render_now]))

    if max_episodes_rendered > 0:
        video_paths: list[str] = []

    if return_episode_data:
        episode_data: dict | None = None

    progbar = trange(n_batches, desc="Stepping through eval batches", disable=not enable_progbar)
    for batch_ix in progbar:
        # Cache frames for rendering videos. Each item will be (b, h, w, c), and the list indexes the rollout
        # step.
        if max_episodes_rendered > 0:
            ep_frames: list[np.ndarray] = []

        if start_seed is None:
            seeds = None
        else:
            seeds = range(
                start_seed + (batch_ix * env.num_envs), start_seed + ((batch_ix + 1) * env.num_envs)
            )
        rollout_data = rollout(
            env,
            policy,
            seeds=list(seeds) if seeds else None,
            return_observations=return_episode_data,
            render_callback=render_frame if max_episodes_rendered > 0 else None,
            enable_progbar=enable_inner_progbar,
        )

        # Figure out where in each rollout sequence the first done condition was encountered (results after
        # this won't be included).
        n_steps = rollout_data["done"].shape[1]
        # Note: this relies on a property of argmax: that it returns the first occurrence as a tiebreaker.
        done_indices = torch.argmax(rollout_data["done"].to(int), dim=1)

        # Make a mask with shape (batch, n_steps) to mask out rollout data after the first done
        # (batch-element-wise). Note the `done_indices + 1` to make sure to keep the data from the done step.
        mask = (torch.arange(n_steps) <= einops.repeat(done_indices + 1, "b -> b s", s=n_steps)).int()
        # Extend metrics.
        batch_sum_rewards = einops.reduce((rollout_data["reward"] * mask), "b n -> b", "sum")
        sum_rewards.extend(batch_sum_rewards.tolist())
        batch_max_rewards = einops.reduce((rollout_data["reward"] * mask), "b n -> b", "max")
        max_rewards.extend(batch_max_rewards.tolist())
        batch_successes = einops.reduce((rollout_data["success"] * mask), "b n -> b", "any")
        all_successes.extend(batch_successes.tolist())
        if seeds:
            all_seeds.extend(seeds)
        else:
            all_seeds.append(None)

        # FIXME: episode_data is either None or it doesn't exist
        if return_episode_data:
            this_episode_data = _compile_episode_data(
                rollout_data,
                done_indices,
                start_episode_index=batch_ix * env.num_envs,
                start_data_index=(0 if episode_data is None else (episode_data["index"][-1].item() + 1)),
                fps=env.unwrapped.metadata["render_fps"],
            )
            if episode_data is None:
                episode_data = this_episode_data
            else:
                # Some sanity checks to make sure we are correctly compiling the data.
                assert episode_data["episode_index"][-1] + 1 == this_episode_data["episode_index"][0]
                assert episode_data["index"][-1] + 1 == this_episode_data["index"][0]
                # Concatenate the episode data.
                episode_data = {k: torch.cat([episode_data[k], this_episode_data[k]]) for k in episode_data}

        # Maybe render video for visualization.
        if max_episodes_rendered > 0 and len(ep_frames) > 0:
            batch_stacked_frames = np.stack(ep_frames, axis=1)  # (b, t, *)
            for stacked_frames, done_index in zip(
                batch_stacked_frames, done_indices.flatten().tolist(), strict=False
            ):
                if n_episodes_rendered >= max_episodes_rendered:
                    break

                videos_dir.mkdir(parents=True, exist_ok=True)
                video_path = videos_dir / f"eval_episode_{n_episodes_rendered}.mp4"
                video_paths.append(str(video_path))
                thread = threading.Thread(
                    target=write_video,
                    args=(
                        str(video_path),
                        stacked_frames[: done_index + 1],  # + 1 to capture the last observation
                        env.unwrapped.metadata["render_fps"],
                    ),
                )
                thread.start()
                threads.append(thread)
                n_episodes_rendered += 1

        progbar.set_postfix(
            {"running_success_rate": f"{np.mean(all_successes[:n_episodes]).item() * 100:.1f}%"}
        )

    # Wait till all video rendering threads are done.
    for thread in threads:
        thread.join()

    # Compile eval info.
    info = {
        "per_episode": [
            {
                "episode_ix": i,
                "sum_reward": sum_reward,
                "max_reward": max_reward,
                "success": success,
                "seed": seed,
            }
            for i, (sum_reward, max_reward, success, seed) in enumerate(
                zip(
                    sum_rewards[:n_episodes],
                    max_rewards[:n_episodes],
                    all_successes[:n_episodes],
                    all_seeds[:n_episodes],
                    strict=True,
                )
            )
        ],
        "aggregated": {
            "avg_sum_reward": float(np.nanmean(sum_rewards[:n_episodes])),
            "avg_max_reward": float(np.nanmean(max_rewards[:n_episodes])),
            "pc_success": float(np.nanmean(all_successes[:n_episodes]) * 100),
            "eval_s": time.time() - start,
            "eval_ep_s": (time.time() - start) / n_episodes,
        },
    }

    if return_episode_data:
        info["episodes"] = episode_data

    if max_episodes_rendered > 0:
        info["video_paths"] = video_paths

    return info


def _compile_episode_data(
    rollout_data: dict, done_indices: Tensor, start_episode_index: int, start_data_index: int, fps: float
) -> dict:
    """Convenience function for `eval_policy(return_episode_data=True)`

    Compiles all the rollout data into a Hugging Face dataset.

    Similar logic is implemented when datasets are pushed to hub (see: `push_to_hub`).
    """
    ep_dicts = []
    total_frames = 0
    for ep_ix in range(rollout_data["action"].shape[0]):
        # + 2 to include the first done frame and the last observation frame.
        num_frames = done_indices[ep_ix].item() + 2
        total_frames += num_frames

        # Here we do `num_frames - 1` as we don't want to include the last observation frame just yet.
        ep_dict = {
            "action": rollout_data["action"][ep_ix, : num_frames - 1],
            "episode_index": torch.tensor([start_episode_index + ep_ix] * (num_frames - 1)),
            "frame_index": torch.arange(0, num_frames - 1, 1),
            "timestamp": torch.arange(0, num_frames - 1, 1) / fps,
            "next.done": rollout_data["done"][ep_ix, : num_frames - 1],
            "next.success": rollout_data["success"][ep_ix, : num_frames - 1],
            "next.reward": rollout_data["reward"][ep_ix, : num_frames - 1].type(torch.float32),
        }

        # For the last observation frame, all other keys will just be copy padded.
        for k in ep_dict:
            ep_dict[k] = torch.cat([ep_dict[k], ep_dict[k][-1:]])

        for key in rollout_data["observation"]:
            ep_dict[key] = rollout_data["observation"][key][ep_ix, :num_frames]

        ep_dicts.append(ep_dict)

    data_dict = {}
    for key in ep_dicts[0]:
        data_dict[key] = torch.cat([x[key] for x in ep_dicts])

    data_dict["index"] = torch.arange(start_data_index, start_data_index + total_frames, 1)

    return data_dict


def main(
    pretrained_policy_path: Path | None = None,
    hydra_cfg_path: str | None = None,
    out_dir: str | None = None,
    config_overrides: list[str] | None = None,
):
    assert (pretrained_policy_path is None) ^ (hydra_cfg_path is None)
    if pretrained_policy_path is not None:
        hydra_cfg = init_hydra_config(str(pretrained_policy_path / "config.yaml"), config_overrides)
    else:
        hydra_cfg = init_hydra_config(hydra_cfg_path, config_overrides)

    if out_dir is None:
        out_dir = f"outputs/eval/{dt.now().strftime('%Y-%m-%d/%H-%M-%S')}_{hydra_cfg.env.name}_{hydra_cfg.policy.name}"

    # Check device is available
    device = get_safe_torch_device(hydra_cfg.device, log=True)

    torch.backends.cudnn.benchmark = True
    torch.backends.cuda.matmul.allow_tf32 = True
    set_global_seed(hydra_cfg.seed)

    log_output_dir(out_dir)

    logging.info("Making environment.")
    env = make_env(hydra_cfg)

    logging.info("Making policy.")
    if hydra_cfg_path is None:
        policy = make_policy(hydra_cfg=hydra_cfg, pretrained_policy_name_or_path=str(pretrained_policy_path))
    else:
        # Note: We need the dataset stats to pass to the policy's normalization modules.
        policy = make_policy(hydra_cfg=hydra_cfg, dataset_stats=make_dataset(hydra_cfg).stats)

    assert isinstance(policy, nn.Module)
    policy.eval()

    with torch.no_grad(), torch.autocast(device_type=device.type) if hydra_cfg.use_amp else nullcontext():
        info = eval_policy(
            env,
            policy,
            hydra_cfg.eval.n_episodes,
            max_episodes_rendered=10,
            videos_dir=Path(out_dir) / "videos",
            start_seed=hydra_cfg.seed,
            enable_progbar=True,
            enable_inner_progbar=True,
        )
    print(info["aggregated"])

    # Save info
    with open(Path(out_dir) / "eval_info.json", "w") as f:
        json.dump(info, f, indent=2)

    env.close()

    logging.info("End of eval")


if __name__ == "__main__":
    init_logging()

    parser = argparse.ArgumentParser(
        description=__doc__, formatter_class=argparse.RawDescriptionHelpFormatter
    )
    group = parser.add_mutually_exclusive_group(required=True)
    group.add_argument(
        "-p",
        "--pretrained-policy-name-or-path",
        help=(
            "Either the repo ID of a model hosted on the Hub or a path to a directory containing weights "
            "saved using `Policy.save_pretrained`. If not provided, the policy is initialized from scratch "
            "(useful for debugging). This argument is mutually exclusive with `--config`."
        ),
    )
    group.add_argument(
        "--config",
        help=(
            "Path to a yaml config you want to use for initializing a policy from scratch (useful for "
            "debugging). This argument is mutually exclusive with `--pretrained-policy-name-or-path` (`-p`)."
        ),
    )
    parser.add_argument("--revision", help="Optionally provide the Hugging Face Hub revision ID.")
    parser.add_argument(
        "--out-dir",
        help=(
            "Where to save the evaluation outputs. If not provided, outputs are saved in "
            "outputs/eval/{timestamp}_{env_name}_{policy_name}"
        ),
    )
    parser.add_argument(
        "overrides",
        nargs="*",
        help="Any key=value arguments to override config values (use dots for.nested=overrides)",
    )
    args = parser.parse_args()

    if args.pretrained_policy_name_or_path is None:
        main(hydra_cfg_path=args.config, out_dir=args.out_dir, config_overrides=args.overrides)
    else:
        pretrained_policy_path = get_pretrained_policy_path(
            args.pretrained_policy_name_or_path, revision=args.revision
        )

        main(
            pretrained_policy_path=pretrained_policy_path,
            out_dir=args.out_dir,
            config_overrides=args.overrides,
        )<|MERGE_RESOLUTION|>--- conflicted
+++ resolved
@@ -56,14 +56,6 @@
 import gymnasium as gym
 import numpy as np
 import torch
-<<<<<<< HEAD
-from datasets import Dataset, Features, Image, Sequence, Value, concatenate_datasets
-from PIL import Image as PILImage
-=======
-from huggingface_hub import snapshot_download
-from huggingface_hub.utils._errors import RepositoryNotFoundError
-from huggingface_hub.utils._validators import HFValidationError
->>>>>>> 7a3cb1ad
 from torch import Tensor, nn
 from tqdm import trange
 
