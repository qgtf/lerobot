"""
Examples of usage:

- Unlimited teleoperation at highest frequency (~200 Hz is expected), to exit with CTRL+C:
```bash
python lerobot/scripts/control_robot.py teleoperate

# Remove the cameras from the robot definition. They are not used in 'teleoperate' anyway.
python lerobot/scripts/control_robot.py teleoperate --robot-overrides '~cameras'
```

- Unlimited teleoperation at a limited frequency of 30 Hz, to simulate data recording frequency:
```bash
python lerobot/scripts/control_robot.py teleoperate \
    --fps 30
```

- Record one episode in order to test replay:
```bash
python lerobot/scripts/control_robot.py record \
    --fps 30 \
    --root tmp/data \
    --repo-id $USER/koch_test \
    --num-episodes 1 \
    --run-compute-stats 0
```

- Visualize dataset:
```bash
python lerobot/scripts/visualize_dataset.py \
    --root tmp/data \
    --repo-id $USER/koch_test \
    --episode-index 0
```

- Replay this test episode:
```bash
python lerobot/scripts/control_robot.py replay \
    --fps 30 \
    --root tmp/data \
    --repo-id $USER/koch_test \
    --episode 0
```

- Record a full dataset in order to train a policy, with 2 seconds of warmup,
30 seconds of recording for each episode, and 10 seconds to reset the environment in between episodes:
```bash
python lerobot/scripts/control_robot.py record \
    --fps 30 \
    --root data \
    --repo-id $USER/koch_pick_place_lego \
    --num-episodes 50 \
    --warmup-time-s 2 \
    --episode-time-s 30 \
    --reset-time-s 10
```

**NOTE**: You can use your keyboard to control data recording flow.
- Tap right arrow key '->' to early exit while recording an episode and go to resseting the environment.
- Tap right arrow key '->' to early exit while resetting the environment and got to recording the next episode.
- Tap left arrow key '<-' to early exit and re-record the current episode.
- Tap escape key 'esc' to stop the data recording.
This might require a sudo permission to allow your terminal to monitor keyboard events.

**NOTE**: You can resume/continue data recording by running the same data recording command twice.
To avoid resuming by deleting the dataset, use `--force-override 1`.

- Train on this dataset with the ACT policy:
```bash
DATA_DIR=data python lerobot/scripts/train.py \
    policy=act_koch_real \
    env=koch_real \
    dataset_repo_id=$USER/koch_pick_place_lego \
    hydra.run.dir=outputs/train/act_koch_real
```

- Run the pretrained policy on the robot:
```bash
python lerobot/scripts/control_robot.py record \
    --fps 30 \
    --root data \
    --repo-id $USER/eval_act_koch_real \
    --num-episodes 10 \
    --warmup-time-s 2 \
    --episode-time-s 30 \
    --reset-time-s 10
    -p outputs/train/act_koch_real/checkpoints/080000/pretrained_model
```
"""

import argparse
import concurrent.futures
import json
import logging
import os
import platform
import shutil
import time
from contextlib import nullcontext
from functools import cache
from pathlib import Path

import cv2
import torch
import tqdm
from omegaconf import DictConfig
from PIL import Image
from termcolor import colored

# from safetensors.torch import load_file, save_file
from lerobot.common.datasets.compute_stats import compute_stats
from lerobot.common.datasets.lerobot_dataset import CODEBASE_VERSION, LeRobotDataset
from lerobot.common.datasets.push_dataset_to_hub.aloha_hdf5_format import to_hf_dataset
from lerobot.common.datasets.push_dataset_to_hub.utils import concatenate_episodes, get_default_encoding
from lerobot.common.datasets.utils import calculate_episode_data_index, create_branch
from lerobot.common.datasets.video_utils import encode_video_frames
from lerobot.common.policies.factory import make_policy
from lerobot.common.robot_devices.robots.factory import make_robot
from lerobot.common.robot_devices.robots.utils import Robot
from lerobot.common.utils.utils import get_safe_torch_device, init_hydra_config, init_logging, set_global_seed
from lerobot.scripts.eval import get_pretrained_policy_path
from lerobot.scripts.push_dataset_to_hub import push_meta_data_to_hub, push_videos_to_hub, save_meta_data

########################################################################################
# Utilities
########################################################################################


def say(text, blocking=False):
    # Check if mac, linux, or windows.
    if platform.system() == "Darwin":
        cmd = f'say "{text}"'
    elif platform.system() == "Linux":
        cmd = f'spd-say "{text}"'
    elif platform.system() == "Windows":
        cmd = (
            'PowerShell -Command "Add-Type -AssemblyName System.Speech; '
            f"(New-Object System.Speech.Synthesis.SpeechSynthesizer).Speak('{text}')\""
        )

    if not blocking and platform.system() in ["Darwin", "Linux"]:
        # TODO(rcadene): Make it work for Windows
        # Use the ampersand to run command in the background
        cmd += " &"

    os.system(cmd)


def save_image(img_tensor, key, frame_index, episode_index, videos_dir):
    img = Image.fromarray(img_tensor.numpy())
    path = videos_dir / f"{key}_episode_{episode_index:06d}" / f"frame_{frame_index:06d}.png"
    path.parent.mkdir(parents=True, exist_ok=True)
    img.save(str(path), quality=100)


def busy_wait(seconds):
    # Significantly more accurate than `time.sleep`, and mendatory for our use case,
    # but it consumes CPU cycles.
    # TODO(rcadene): find an alternative: from python 11, time.sleep is precise
    end_time = time.perf_counter() + seconds
    while time.perf_counter() < end_time:
        pass


def none_or_int(value):
    if value == "None":
        return None
    return int(value)


def log_control_info(robot, dt_s, episode_index=None, frame_index=None, fps=None):
    log_items = []
    if episode_index is not None:
        log_items += [f"ep:{episode_index}"]
    if frame_index is not None:
        log_items += [f"frame:{frame_index}"]

    def log_dt(shortname, dt_val_s):
        nonlocal log_items
        log_items += [f"{shortname}:{dt_val_s * 1000:5.2f} ({1/ dt_val_s:3.1f}hz)"]

    # total step time displayed in milliseconds and its frequency
    log_dt("dt", dt_s)

    for name in robot.leader_arms:
        key = f"read_leader_{name}_pos_dt_s"
        if key in robot.logs:
            log_dt("dtRlead", robot.logs[key])

    for name in robot.follower_arms:
        key = f"write_follower_{name}_goal_pos_dt_s"
        if key in robot.logs:
            log_dt("dtRfoll", robot.logs[key])

        key = f"read_follower_{name}_pos_dt_s"
        if key in robot.logs:
            log_dt("dtWfoll", robot.logs[key])

    for name in robot.cameras:
        key = f"read_camera_{name}_dt_s"
        if key in robot.logs:
            log_dt(f"dtR{name}", robot.logs[key])

    info_str = " ".join(log_items)
    if fps is not None:
        actual_fps = 1 / dt_s
        if actual_fps < fps - 1:
            info_str = colored(info_str, "yellow")
    logging.info(info_str)


@cache
def is_headless():
    if platform.system() == "Linux":
        display = os.environ.get("DISPLAY")
        if display is None or display == "":
            return True
    return False


########################################################################################
# Control modes
########################################################################################


def teleoperate(robot: Robot, fps: int | None = None, teleop_time_s: float | None = None):
    # TODO(rcadene): Add option to record logs
    if not robot.is_connected:
        robot.connect()

    start_time = time.perf_counter()
    while True:
        now = time.perf_counter()
        robot.teleop_step()

        if fps is not None:
            dt_s = time.perf_counter() - now
            busy_wait(1 / fps - dt_s)

        dt_s = time.perf_counter() - now
        log_control_info(robot, dt_s, fps=fps)

        if teleop_time_s is not None and time.perf_counter() - start_time > teleop_time_s:
            break


def record(
    robot: Robot,
    policy: torch.nn.Module | None = None,
    hydra_cfg: DictConfig | None = None,
    fps: int | None = None,
    root="data",
    repo_id="lerobot/debug",
    warmup_time_s=2,
    episode_time_s=10,
    reset_time_s=5,
    num_episodes=50,
    video=True,
    run_compute_stats=True,
    push_to_hub=True,
    num_image_writers=8,
    force_override=False,
):
    # TODO(rcadene): Add option to record logs
    # TODO(rcadene): Clean this function via decomposition in higher level functions

    if not video:
        raise NotImplementedError()

    if not robot.is_connected:
        robot.connect()

    local_dir = Path(root) / repo_id
    if local_dir.exists() and force_override:
        shutil.rmtree(local_dir)

    episodes_dir = local_dir / "episodes"
    episodes_dir.mkdir(parents=True, exist_ok=True)

    videos_dir = local_dir / "videos"
    videos_dir.mkdir(parents=True, exist_ok=True)

    # Logic to resume data recording
    rec_info_path = episodes_dir / "data_recording_info.json"
    if rec_info_path.exists():
        with open(rec_info_path) as f:
            rec_info = json.load(f)
        episode_index = rec_info["last_episode_index"] + 1
    else:
        episode_index = 0

<<<<<<< HEAD
    is_headless = get_is_headless()

    # Execute a few seconds without recording data, to give times
    # to the robot devices to connect and start synchronizing.
    timestamp = 0
    start_time = time.perf_counter()
    is_warmup_print = False
    while timestamp < warmup_time_s:
        if not is_warmup_print:
            logging.info("Warming up (no data recording)")
            say("Warming up")
            is_warmup_print = True

        now = time.perf_counter()
        observation, action = robot.teleop_step(record_data=True)

        if not is_headless:
            image_keys = [key for key in observation if "image" in key]

        dt_s = time.perf_counter() - now
        busy_wait(1 / fps - dt_s)

        dt_s = time.perf_counter() - now
        log_control_info(robot, dt_s, fps=fps)

        timestamp = time.perf_counter() - start_time
=======
    if is_headless():
        logging.info(
            "Headless environment detected. On-screen cameras display and keyboard inputs will not be available."
        )
>>>>>>> c7145db6

    # Allow to exit early while recording an episode or resetting the environment,
    # by tapping the right arrow key '->'. This might require a sudo permission
    # to allow your terminal to monitor keyboard events.
    exit_early = False
    rerecord_episode = False
    stop_recording = False

    # Only import pynput if not in a headless environment
    if not is_headless():
        from pynput import keyboard

        def on_press(key):
            nonlocal exit_early, rerecord_episode, stop_recording
            try:
                if key == keyboard.Key.right:
                    print("Right arrow key pressed. Exiting loop...")
                    exit_early = True
                elif key == keyboard.Key.left:
                    print("Left arrow key pressed. Exiting loop and rerecord the last episode...")
                    rerecord_episode = True
                    exit_early = True
                elif key == keyboard.Key.esc:
                    print("Escape key pressed. Stopping data recording...")
                    stop_recording = True
                    exit_early = True
            except Exception as e:
                print(f"Error handling key press: {e}")

        listener = keyboard.Listener(on_press=on_press)
        listener.start()

    # Load policy if any
    if policy is not None:
        # Check device is available
        device = get_safe_torch_device(hydra_cfg.device, log=True)

        policy.eval()
        policy.to(device)

        torch.backends.cudnn.benchmark = True
        torch.backends.cuda.matmul.allow_tf32 = True
        set_global_seed(hydra_cfg.seed)

        # override fps using policy fps
        fps = hydra_cfg.env.fps

    # Execute a few seconds without recording data, to give times
    # to the robot devices to connect and start synchronizing.
    timestamp = 0
    start_time = time.perf_counter()
    is_warmup_print = False
    while timestamp < warmup_time_s:
        if not is_warmup_print:
            logging.info("Warming up (no data recording)")
            if platform.system() != "Linux":
                os.system('say "Warmup" &')
            is_warmup_print = True

        now = time.perf_counter()

        if policy is None:
            observation, action = robot.teleop_step(record_data=True)
        else:
            observation = robot.capture_observation()

        if not is_headless():
            image_keys = [key for key in observation if "image" in key]
            for key in image_keys:
                cv2.imshow(key, cv2.cvtColor(observation[key].numpy(), cv2.COLOR_RGB2BGR))
            cv2.waitKey(1)

        dt_s = time.perf_counter() - now
        busy_wait(1 / fps - dt_s)

        dt_s = time.perf_counter() - now
        log_control_info(robot, dt_s, fps=fps)

        timestamp = time.perf_counter() - start_time

    # Save images using threads to reach high fps (30 and more)
    # Using `with` to exist smoothly if an execption is raised.
    # Using only 4 worker threads to avoid blocking the main thread.
    futures = []
    with concurrent.futures.ThreadPoolExecutor(max_workers=num_image_writers) as executor:
        # Start recording all episodes
        while episode_index < num_episodes:
            logging.info(f"Recording episode {episode_index}")
<<<<<<< HEAD
            say(f"Recording episode {episode_index}")
=======
            if platform.system() != "Linux":
                os.system(f'say "Recording episode {episode_index}" &')
>>>>>>> c7145db6
            ep_dict = {}
            frame_index = 0
            timestamp = 0
            start_time = time.perf_counter()
            while timestamp < episode_time_s:
                now = time.perf_counter()

                if policy is None:
                    observation, action = robot.teleop_step(record_data=True)
                else:
                    observation = robot.capture_observation()

                image_keys = [key for key in observation if "image" in key]
                not_image_keys = [key for key in observation if "image" not in key]

                for key in image_keys:
                    futures += [
                        executor.submit(
                            save_image, observation[key], key, frame_index, episode_index, videos_dir
                        )
                    ]

                if not is_headless():
                    image_keys = [key for key in observation if "image" in key]
                    for key in image_keys:
                        cv2.imshow(key, cv2.cvtColor(observation[key].numpy(), cv2.COLOR_RGB2BGR))
                    cv2.waitKey(1)

                for key in not_image_keys:
                    if key not in ep_dict:
                        ep_dict[key] = []
                    ep_dict[key].append(observation[key])

                if policy is not None:
                    with (
                        torch.inference_mode(),
                        torch.autocast(device_type=device.type)
                        if device.type == "cuda" and hydra_cfg.use_amp
                        else nullcontext(),
                    ):
                        # Convert to pytorch format: channel first and float32 in [0,1] with batch dimension
                        for name in observation:
                            if "image" in name:
                                observation[name] = observation[name].type(torch.float32) / 255
                                observation[name] = observation[name].permute(2, 0, 1).contiguous()
                            observation[name] = observation[name].unsqueeze(0)

                        if device.type == "mps":
                            for name in observation:
                                observation[name] = observation[name].to(device)

                        action = policy.select_action(observation)

                        # remove batch dimension
                        action = action.squeeze(0)
                        action = action.to("cpu")

                    robot.send_action(action)
                    action = {"action": action}

                for key in action:
                    if key not in ep_dict:
                        ep_dict[key] = []
                    ep_dict[key].append(action[key])

                frame_index += 1

                dt_s = time.perf_counter() - now
                busy_wait(1 / fps - dt_s)

                dt_s = time.perf_counter() - now
                log_control_info(robot, dt_s, fps=fps)

                timestamp = time.perf_counter() - start_time
                if exit_early:
                    exit_early = False
                    break

            if not stop_recording:
                # Start resetting env while the executor are finishing
                logging.info("Reset the environment")
<<<<<<< HEAD
                say("Reset the environment")
=======
                if platform.system() != "Linux":
                    os.system('say "Reset the environment" &')

>>>>>>> c7145db6
            timestamp = 0
            start_time = time.perf_counter()

            # During env reset we save the data and encode the videos
            num_frames = frame_index

            for key in image_keys:
                tmp_imgs_dir = videos_dir / f"{key}_episode_{episode_index:06d}"
                fname = f"{key}_episode_{episode_index:06d}.mp4"
                video_path = local_dir / "videos" / fname
                if video_path.exists():
                    video_path.unlink()
                # Store the reference to the video frame, even tho the videos are not yet encoded
                ep_dict[key] = []
                for i in range(num_frames):
                    ep_dict[key].append({"path": f"videos/{fname}", "timestamp": i / fps})

            for key in not_image_keys:
                ep_dict[key] = torch.stack(ep_dict[key])

            for key in action:
                ep_dict[key] = torch.stack(ep_dict[key])

            ep_dict["episode_index"] = torch.tensor([episode_index] * num_frames)
            ep_dict["frame_index"] = torch.arange(0, num_frames, 1)
            ep_dict["timestamp"] = torch.arange(0, num_frames, 1) / fps

            done = torch.zeros(num_frames, dtype=torch.bool)
            done[-1] = True
            ep_dict["next.done"] = done

            ep_path = episodes_dir / f"episode_{episode_index}.pth"
            print("Saving episode dictionary...")
            torch.save(ep_dict, ep_path)

            rec_info = {
                "last_episode_index": episode_index,
            }
            with open(rec_info_path, "w") as f:
                json.dump(rec_info, f)

            is_last_episode = stop_recording or (episode_index == (num_episodes - 1))

            # Wait if necessary
            with tqdm.tqdm(total=reset_time_s, desc="Waiting") as pbar:
                while timestamp < reset_time_s and not is_last_episode:
                    time.sleep(1)
                    timestamp = time.perf_counter() - start_time
                    pbar.update(1)
                    if exit_early:
                        exit_early = False
                        break

            # Skip updating episode index which forces re-recording episode
            if rerecord_episode:
                rerecord_episode = False
                continue

            episode_index += 1

            if is_last_episode:
                logging.info("Done recording")
<<<<<<< HEAD
                say("Done recording", blocking=True)
                if not is_headless:
=======
                if platform.system() != "Linux":
                    os.system('say "Done recording"')
                if not is_headless():
>>>>>>> c7145db6
                    listener.stop()

                logging.info("Waiting for threads writing the images on disk to terminate...")
                for _ in tqdm.tqdm(
                    concurrent.futures.as_completed(futures), total=len(futures), desc="Writting images"
                ):
                    pass
                break

    robot.disconnect()
    if not is_headless():
        cv2.destroyAllWindows()

    num_episodes = episode_index

    logging.info("Encoding videos")
<<<<<<< HEAD
    say("Encoding videos")
=======
    if platform.system() != "Linux":
        os.system('say "Encoding videos" &')
>>>>>>> c7145db6
    # Use ffmpeg to convert frames stored as png into mp4 videos
    for episode_index in tqdm.tqdm(range(num_episodes)):
        for key in image_keys:
            tmp_imgs_dir = videos_dir / f"{key}_episode_{episode_index:06d}"
            fname = f"{key}_episode_{episode_index:06d}.mp4"
            video_path = local_dir / "videos" / fname
            if video_path.exists():
                continue
            # note: `encode_video_frames` is a blocking call. Making it asynchronous shouldn't speedup encoding,
            # since video encoding with ffmpeg is already using multithreading.
            encode_video_frames(tmp_imgs_dir, video_path, fps, overwrite=True)
            shutil.rmtree(tmp_imgs_dir)

    logging.info("Concatenating episodes")
    ep_dicts = []
    for episode_index in tqdm.tqdm(range(num_episodes)):
        ep_path = episodes_dir / f"episode_{episode_index}.pth"
        ep_dict = torch.load(ep_path)
        ep_dicts.append(ep_dict)
    data_dict = concatenate_episodes(ep_dicts)

    total_frames = data_dict["frame_index"].shape[0]
    data_dict["index"] = torch.arange(0, total_frames, 1)

    hf_dataset = to_hf_dataset(data_dict, video)
    episode_data_index = calculate_episode_data_index(hf_dataset)
    info = {
        "codebase_version": CODEBASE_VERSION,
        "fps": fps,
        "video": video,
    }
    if video:
        info["encoding"] = get_default_encoding()

    lerobot_dataset = LeRobotDataset.from_preloaded(
        repo_id=repo_id,
        hf_dataset=hf_dataset,
        episode_data_index=episode_data_index,
        info=info,
        videos_dir=videos_dir,
    )
    if run_compute_stats:
        logging.info("Computing dataset statistics")
<<<<<<< HEAD
        say("Computing dataset statistics")
        stats = compute_stats(lerobot_dataset)
        lerobot_dataset.stats = stats
    else:
        stats = None
=======
        if platform.system() != "Linux":
            os.system('say "Computing dataset statistics" &')
        stats = compute_stats(lerobot_dataset)
        lerobot_dataset.stats = stats
    else:
        stats = {}
>>>>>>> c7145db6
        logging.info("Skipping computation of the dataset statistrics")

    hf_dataset = hf_dataset.with_format(None)  # to remove transforms that cant be saved
    hf_dataset.save_to_disk(str(local_dir / "train"))

    meta_data_dir = local_dir / "meta_data"
    save_meta_data(info, stats, episode_data_index, meta_data_dir)

    if push_to_hub:
        hf_dataset.push_to_hub(repo_id, revision="main")
        push_meta_data_to_hub(repo_id, meta_data_dir, revision="main")
        if video:
            push_videos_to_hub(repo_id, videos_dir, revision="main")
        create_branch(repo_id, repo_type="dataset", branch=CODEBASE_VERSION)

    logging.info("Exiting")
<<<<<<< HEAD
    say("Exiting")
=======
    if platform.system() != "Linux":
        os.system('say "Exiting" &')

>>>>>>> c7145db6
    return lerobot_dataset


def replay(robot: Robot, episode: int, fps: int | None = None, root="data", repo_id="lerobot/debug"):
    # TODO(rcadene): Add option to record logs
    local_dir = Path(root) / repo_id
    if not local_dir.exists():
        raise ValueError(local_dir)

    dataset = LeRobotDataset(repo_id, root=root)
    items = dataset.hf_dataset.select_columns("action")
    from_idx = dataset.episode_data_index["from"][episode].item()
    to_idx = dataset.episode_data_index["to"][episode].item()

    if not robot.is_connected:
        robot.connect()

    logging.info("Replaying episode")
<<<<<<< HEAD
    say("Replaying episode", blocking=True)
=======
    if platform.system() != "Linux":
        os.system('say "Replaying episode"')

>>>>>>> c7145db6
    for idx in range(from_idx, to_idx):
        now = time.perf_counter()

        action = items[idx]["action"]
        robot.send_action(action)

        dt_s = time.perf_counter() - now
        busy_wait(1 / fps - dt_s)

        dt_s = time.perf_counter() - now
        log_control_info(robot, dt_s, fps=fps)


if __name__ == "__main__":
    parser = argparse.ArgumentParser()
    subparsers = parser.add_subparsers(dest="mode", required=True)

    # Set common options for all the subparsers
    base_parser = argparse.ArgumentParser(add_help=False)
    base_parser.add_argument(
        "--robot-path",
        type=str,
        default="lerobot/configs/robot/koch.yaml",
        help="Path to robot yaml file used to instantiate the robot using `make_robot` factory function.",
    )
    base_parser.add_argument(
        "--robot-overrides",
        type=str,
        nargs="*",
        help="Any key=value arguments to override config values (use dots for.nested=overrides)",
    )

    parser_teleop = subparsers.add_parser("teleoperate", parents=[base_parser])
    parser_teleop.add_argument(
        "--fps", type=none_or_int, default=None, help="Frames per second (set to None to disable)"
    )

    parser_record = subparsers.add_parser("record", parents=[base_parser])
    parser_record.add_argument(
        "--fps", type=none_or_int, default=None, help="Frames per second (set to None to disable)"
    )
    parser_record.add_argument(
        "--root",
        type=Path,
        default="data",
        help="Root directory where the dataset will be stored locally at '{root}/{repo_id}' (e.g. 'data/hf_username/dataset_name').",
    )
    parser_record.add_argument(
        "--repo-id",
        type=str,
        default="lerobot/test",
        help="Dataset identifier. By convention it should match '{hf_username}/{dataset_name}' (e.g. `lerobot/test`).",
    )
    parser_record.add_argument(
        "--warmup-time-s",
        type=int,
        default=10,
        help="Number of seconds before starting data collection. It allows the robot devices to warmup and synchronize.",
    )
    parser_record.add_argument(
        "--episode-time-s",
        type=int,
        default=60,
        help="Number of seconds for data recording for each episode.",
    )
    parser_record.add_argument(
        "--reset-time-s",
        type=int,
        default=60,
        help="Number of seconds for resetting the environment after each episode.",
    )
    parser_record.add_argument("--num-episodes", type=int, default=50, help="Number of episodes to record.")
    parser_record.add_argument(
        "--run-compute-stats",
        type=int,
        default=1,
        help="By default, run the computation of the data statistics at the end of data collection. Compute intensive and not required to just replay an episode.",
    )
    parser_record.add_argument(
        "--push-to-hub",
        type=int,
        default=1,
        help="Upload dataset to Hugging Face hub.",
    )
    parser_record.add_argument(
        "--num-image-writers",
        type=int,
        default=8,
        help="Number of threads writing the frames as png images on disk. Don't set too much as you might get unstable fps due to main thread being blocked.",
    )
    parser_record.add_argument(
        "--force-override",
        type=int,
        default=0,
        help="By default, data recording is resumed. When set to 1, delete the local directory and start data recording from scratch.",
    )
    parser_record.add_argument(
        "-p",
        "--pretrained-policy-name-or-path",
        type=str,
        help=(
            "Either the repo ID of a model hosted on the Hub or a path to a directory containing weights "
            "saved using `Policy.save_pretrained`."
        ),
    )
    parser_record.add_argument(
        "--policy-overrides",
        type=str,
        nargs="*",
        help="Any key=value arguments to override config values (use dots for.nested=overrides)",
    )

    parser_replay = subparsers.add_parser("replay", parents=[base_parser])
    parser_replay.add_argument(
        "--fps", type=none_or_int, default=None, help="Frames per second (set to None to disable)"
    )
    parser_replay.add_argument(
        "--root",
        type=Path,
        default="data",
        help="Root directory where the dataset will be stored locally at '{root}/{repo_id}' (e.g. 'data/hf_username/dataset_name').",
    )
    parser_replay.add_argument(
        "--repo-id",
        type=str,
        default="lerobot/test",
        help="Dataset identifier. By convention it should match '{hf_username}/{dataset_name}' (e.g. `lerobot/test`).",
    )
    parser_replay.add_argument("--episode", type=int, default=0, help="Index of the episode to replay.")

    args = parser.parse_args()

    init_logging()

    control_mode = args.mode
    robot_path = args.robot_path
    robot_overrides = args.robot_overrides
    kwargs = vars(args)
    del kwargs["mode"]
    del kwargs["robot_path"]
    del kwargs["robot_overrides"]

    robot_cfg = init_hydra_config(robot_path, robot_overrides)
    robot = make_robot(robot_cfg)

    if control_mode == "teleoperate":
        teleoperate(robot, **kwargs)

    elif control_mode == "record":
        pretrained_policy_name_or_path = args.pretrained_policy_name_or_path
        policy_overrides = args.policy_overrides
        del kwargs["pretrained_policy_name_or_path"]
        del kwargs["policy_overrides"]

        policy_cfg = None
        if pretrained_policy_name_or_path is not None:
            pretrained_policy_path = get_pretrained_policy_path(pretrained_policy_name_or_path)
            policy_cfg = init_hydra_config(pretrained_policy_path / "config.yaml", policy_overrides)
            policy = make_policy(hydra_cfg=policy_cfg, pretrained_policy_name_or_path=pretrained_policy_path)
            record(robot, policy, policy_cfg, **kwargs)
        else:
            record(robot, **kwargs)

    elif control_mode == "replay":
        replay(robot, **kwargs)<|MERGE_RESOLUTION|>--- conflicted
+++ resolved
@@ -289,39 +289,10 @@
     else:
         episode_index = 0
 
-<<<<<<< HEAD
-    is_headless = get_is_headless()
-
-    # Execute a few seconds without recording data, to give times
-    # to the robot devices to connect and start synchronizing.
-    timestamp = 0
-    start_time = time.perf_counter()
-    is_warmup_print = False
-    while timestamp < warmup_time_s:
-        if not is_warmup_print:
-            logging.info("Warming up (no data recording)")
-            say("Warming up")
-            is_warmup_print = True
-
-        now = time.perf_counter()
-        observation, action = robot.teleop_step(record_data=True)
-
-        if not is_headless:
-            image_keys = [key for key in observation if "image" in key]
-
-        dt_s = time.perf_counter() - now
-        busy_wait(1 / fps - dt_s)
-
-        dt_s = time.perf_counter() - now
-        log_control_info(robot, dt_s, fps=fps)
-
-        timestamp = time.perf_counter() - start_time
-=======
     if is_headless():
         logging.info(
             "Headless environment detected. On-screen cameras display and keyboard inputs will not be available."
         )
->>>>>>> c7145db6
 
     # Allow to exit early while recording an episode or resetting the environment,
     # by tapping the right arrow key '->'. This might require a sudo permission
@@ -377,8 +348,7 @@
     while timestamp < warmup_time_s:
         if not is_warmup_print:
             logging.info("Warming up (no data recording)")
-            if platform.system() != "Linux":
-                os.system('say "Warmup" &')
+            say("Warming up")
             is_warmup_print = True
 
         now = time.perf_counter()
@@ -410,12 +380,7 @@
         # Start recording all episodes
         while episode_index < num_episodes:
             logging.info(f"Recording episode {episode_index}")
-<<<<<<< HEAD
             say(f"Recording episode {episode_index}")
-=======
-            if platform.system() != "Linux":
-                os.system(f'say "Recording episode {episode_index}" &')
->>>>>>> c7145db6
             ep_dict = {}
             frame_index = 0
             timestamp = 0
@@ -497,13 +462,8 @@
             if not stop_recording:
                 # Start resetting env while the executor are finishing
                 logging.info("Reset the environment")
-<<<<<<< HEAD
                 say("Reset the environment")
-=======
-                if platform.system() != "Linux":
-                    os.system('say "Reset the environment" &')
-
->>>>>>> c7145db6
+
             timestamp = 0
             start_time = time.perf_counter()
 
@@ -566,14 +526,8 @@
 
             if is_last_episode:
                 logging.info("Done recording")
-<<<<<<< HEAD
                 say("Done recording", blocking=True)
-                if not is_headless:
-=======
-                if platform.system() != "Linux":
-                    os.system('say "Done recording"')
                 if not is_headless():
->>>>>>> c7145db6
                     listener.stop()
 
                 logging.info("Waiting for threads writing the images on disk to terminate...")
@@ -590,12 +544,7 @@
     num_episodes = episode_index
 
     logging.info("Encoding videos")
-<<<<<<< HEAD
     say("Encoding videos")
-=======
-    if platform.system() != "Linux":
-        os.system('say "Encoding videos" &')
->>>>>>> c7145db6
     # Use ffmpeg to convert frames stored as png into mp4 videos
     for episode_index in tqdm.tqdm(range(num_episodes)):
         for key in image_keys:
@@ -639,20 +588,11 @@
     )
     if run_compute_stats:
         logging.info("Computing dataset statistics")
-<<<<<<< HEAD
         say("Computing dataset statistics")
         stats = compute_stats(lerobot_dataset)
         lerobot_dataset.stats = stats
     else:
-        stats = None
-=======
-        if platform.system() != "Linux":
-            os.system('say "Computing dataset statistics" &')
-        stats = compute_stats(lerobot_dataset)
-        lerobot_dataset.stats = stats
-    else:
         stats = {}
->>>>>>> c7145db6
         logging.info("Skipping computation of the dataset statistrics")
 
     hf_dataset = hf_dataset.with_format(None)  # to remove transforms that cant be saved
@@ -669,13 +609,7 @@
         create_branch(repo_id, repo_type="dataset", branch=CODEBASE_VERSION)
 
     logging.info("Exiting")
-<<<<<<< HEAD
     say("Exiting")
-=======
-    if platform.system() != "Linux":
-        os.system('say "Exiting" &')
-
->>>>>>> c7145db6
     return lerobot_dataset
 
 
@@ -694,13 +628,7 @@
         robot.connect()
 
     logging.info("Replaying episode")
-<<<<<<< HEAD
     say("Replaying episode", blocking=True)
-=======
-    if platform.system() != "Linux":
-        os.system('say "Replaying episode"')
-
->>>>>>> c7145db6
     for idx in range(from_idx, to_idx):
         now = time.perf_counter()
 
