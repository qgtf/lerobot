"""Action Chunking Transformer Policy

As per Learning Fine-Grained Bimanual Manipulation with Low-Cost Hardware (https://arxiv.org/abs/2304.13705).
The majority of changes here involve removing unused code, unifying naming, and adding helpful comments.
"""

import math
from collections import deque
from itertools import chain
from typing import Callable

import einops
import numpy as np
import torch
import torch.nn.functional as F  # noqa: N812
import torchvision
from huggingface_hub import PyTorchModelHubMixin
from torch import Tensor, nn
from torchvision.models._utils import IntermediateLayerGetter
from torchvision.ops.misc import FrozenBatchNorm2d

from lerobot.common.policies.act.configuration_act import ACTConfig
from lerobot.common.policies.normalize import Normalize, Unnormalize


<<<<<<< HEAD
class ActionChunkingTransformerPolicy(nn.Module, PyTorchModelHubMixin):
=======
class ACTPolicy(nn.Module):
>>>>>>> 01d5490d
    """
    Action Chunking Transformer Policy as per Learning Fine-Grained Bimanual Manipulation with Low-Cost
    Hardware (paper: https://arxiv.org/abs/2304.13705, code: https://github.com/tonyzhaozh/act)
    """

    name = "act"

<<<<<<< HEAD
    def __init__(self, config: ActionChunkingTransformerConfig | None = None, dataset_stats=None):
=======
    def __init__(self, cfg: ACTConfig | None = None, dataset_stats=None):
>>>>>>> 01d5490d
        """
        Args:
            config: Policy configuration class instance or None, in which case the default instantiation of
                    the configuration class is used.
        """
        super().__init__()
<<<<<<< HEAD
        if config is None:
            config = ActionChunkingTransformerConfig()
        self.config = config
        self.normalize_inputs = Normalize(
            config.input_shapes, config.input_normalization_modes, dataset_stats
        )
        self.normalize_targets = Normalize(
            config.output_shapes, config.output_normalization_modes, dataset_stats
        )
=======
        if cfg is None:
            cfg = ACTConfig()
        self.cfg = cfg
        self.normalize_inputs = Normalize(cfg.input_shapes, cfg.input_normalization_modes, dataset_stats)
        self.normalize_targets = Normalize(cfg.output_shapes, cfg.output_normalization_modes, dataset_stats)
>>>>>>> 01d5490d
        self.unnormalize_outputs = Unnormalize(
            config.output_shapes, config.output_normalization_modes, dataset_stats
        )
<<<<<<< HEAD
        self.model = _ActionChunkingTransformer(config)
=======
        self.model = ACT(cfg)
>>>>>>> 01d5490d

    def reset(self):
        """This should be called whenever the environment is reset."""
        if self.config.n_action_steps is not None:
            self._action_queue = deque([], maxlen=self.config.n_action_steps)

    @torch.no_grad
    def select_action(self, batch: dict[str, Tensor], **_) -> Tensor:
        """Select a single action given environment observations.

        This method wraps `select_actions` in order to return one action at a time for execution in the
        environment. It works by managing the actions in a queue and only calling `select_actions` when the
        queue is empty.
        """
        self.eval()

        batch = self.normalize_inputs(batch)
        self._stack_images(batch)

        if len(self._action_queue) == 0:
            # `self.model.forward` returns a (batch_size, n_action_steps, action_dim) tensor, but the queue
            # effectively has shape (n_action_steps, batch_size, *), hence the transpose.
            actions = self.model(batch)[0][: self.config.n_action_steps]

            # TODO(rcadene): make _forward return output dictionary?
            actions = self.unnormalize_outputs({"action": actions})["action"]

            self._action_queue.extend(actions.transpose(0, 1))
        return self._action_queue.popleft()

    def forward(self, batch, **_) -> dict[str, Tensor]:
        """Run the batch through the model and compute the loss for training or validation."""
        batch = self.normalize_inputs(batch)
        batch = self.normalize_targets(batch)
        self._stack_images(batch)
        actions_hat, (mu_hat, log_sigma_x2_hat) = self.model(batch)

        l1_loss = (
            F.l1_loss(batch["action"], actions_hat, reduction="none") * ~batch["action_is_pad"].unsqueeze(-1)
        ).mean()

        loss_dict = {"l1_loss": l1_loss}
        if self.config.use_vae:
            # Calculate Dₖₗ(latent_pdf || standard_normal). Note: After computing the KL-divergence for
            # each dimension independently, we sum over the latent dimension to get the total
            # KL-divergence per batch element, then take the mean over the batch.
            # (See App. B of https://arxiv.org/abs/1312.6114 for more details).
            mean_kld = (
                (-0.5 * (1 + log_sigma_x2_hat - mu_hat.pow(2) - (log_sigma_x2_hat).exp())).sum(-1).mean()
            )
            loss_dict["kld_loss"] = mean_kld
            loss_dict["loss"] = l1_loss + mean_kld * self.config.kl_weight
        else:
            loss_dict["loss"] = l1_loss

        return loss_dict

    def _stack_images(self, batch: dict[str, Tensor]) -> dict[str, Tensor]:
        """Stacks all the images in a batch and puts them in a new key: "observation.images".

        This function expects `batch` to have (at least):
        {
            "observation.state": (B, state_dim) batch of robot states.
            "observation.images.{name}": (B, C, H, W) tensor of images.
        }
        """
        # Stack images in the order dictated by input_shapes.
        batch["observation.images"] = torch.stack(
            [batch[k] for k in self.config.input_shapes if k.startswith("observation.images.")],
            dim=-4,
        )


class ACT(nn.Module):
    """Action Chunking Transformer: The underlying neural network for ACTPolicy.

    Note: In this code we use the terms `vae_encoder`, 'encoder', `decoder`. The meanings are as follows.
        - The `vae_encoder` is, as per the literature around variational auto-encoders (VAE), the part of the
          model that encodes the target data (a sequence of actions), and the condition (the robot
          joint-space).
        - A transformer with an `encoder` (not the VAE encoder) and `decoder` (not the VAE decoder) with
          cross-attention is used as the VAE decoder. For these terms, we drop the `vae_` prefix because we
          have an option to train this model without the variational objective (in which case we drop the
          `vae_encoder` altogether, and nothing about this model has anything to do with a VAE).

                                 Transformer
                                 Used alone for inference
                                 (acts as VAE decoder
                                  during training)
                                ┌───────────────────────┐
                                │             Outputs   │
                                │                ▲      │
                                │     ┌─────►┌───────┐  │
                   ┌──────┐     │     │      │Transf.│  │
                   │      │     │     ├─────►│decoder│  │
              ┌────┴────┐ │     │     │      │       │  │
              │         │ │     │ ┌───┴───┬─►│       │  │
              │ VAE     │ │     │ │       │  └───────┘  │
              │ encoder │ │     │ │Transf.│             │
              │         │ │     │ │encoder│             │
              └───▲─────┘ │     │ │       │             │
                  │       │     │ └───▲───┘             │
                  │       │     │     │                 │
                inputs    └─────┼─────┘                 │
                                │                       │
                                └───────────────────────┘
    """

<<<<<<< HEAD
    def __init__(self, config: ActionChunkingTransformerConfig):
=======
    def __init__(self, cfg: ACTConfig):
>>>>>>> 01d5490d
        super().__init__()
        self.config = config
        # BERT style VAE encoder with input [cls, *joint_space_configuration, *action_sequence].
        # The cls token forms parameters of the latent's distribution (like this [*means, *log_variances]).
<<<<<<< HEAD
        if self.config.use_vae:
            self.vae_encoder = _TransformerEncoder(config)
            self.vae_encoder_cls_embed = nn.Embedding(1, config.dim_model)
=======
        if self.cfg.use_vae:
            self.vae_encoder = ACTEncoder(cfg)
            self.vae_encoder_cls_embed = nn.Embedding(1, cfg.d_model)
>>>>>>> 01d5490d
            # Projection layer for joint-space configuration to hidden dimension.
            self.vae_encoder_robot_state_input_proj = nn.Linear(
                config.input_shapes["observation.state"][0], config.dim_model
            )
            # Projection layer for action (joint-space target) to hidden dimension.
            self.vae_encoder_action_input_proj = nn.Linear(
                config.input_shapes["observation.state"][0], config.dim_model
            )
            self.latent_dim = config.latent_dim
            # Projection layer from the VAE encoder's output to the latent distribution's parameter space.
            self.vae_encoder_latent_output_proj = nn.Linear(config.dim_model, self.latent_dim * 2)
            # Fixed sinusoidal positional embedding the whole input to the VAE encoder. Unsqueeze for batch
            # dimension.
            self.register_buffer(
                "vae_encoder_pos_enc",
<<<<<<< HEAD
                _create_sinusoidal_position_embedding(1 + 1 + config.chunk_size, config.dim_model).unsqueeze(
                    0
                ),
=======
                create_sinusoidal_position_embedding(1 + 1 + cfg.chunk_size, cfg.d_model).unsqueeze(0),
>>>>>>> 01d5490d
            )

        # Backbone for image feature extraction.
        backbone_model = getattr(torchvision.models, config.vision_backbone)(
            replace_stride_with_dilation=[False, False, config.replace_final_stride_with_dilation],
            weights=config.pretrained_backbone_weights,
            norm_layer=FrozenBatchNorm2d,
        )
        # Note: The assumption here is that we are using a ResNet model (and hence layer4 is the final feature
        # map).
        # Note: The forward method of this returns a dict: {"feature_map": output}.
        self.backbone = IntermediateLayerGetter(backbone_model, return_layers={"layer4": "feature_map"})

        # Transformer (acts as VAE decoder when training with the variational objective).
<<<<<<< HEAD
        self.encoder = _TransformerEncoder(config)
        self.decoder = _TransformerDecoder(config)
=======
        self.encoder = ACTEncoder(cfg)
        self.decoder = ACTDecoder(cfg)
>>>>>>> 01d5490d

        # Transformer encoder input projections. The tokens will be structured like
        # [latent, robot_state, image_feature_map_pixels].
        self.encoder_robot_state_input_proj = nn.Linear(
            config.input_shapes["observation.state"][0], config.dim_model
        )
        self.encoder_latent_input_proj = nn.Linear(self.latent_dim, config.dim_model)
        self.encoder_img_feat_input_proj = nn.Conv2d(
            backbone_model.fc.in_features, config.dim_model, kernel_size=1
        )
        # Transformer encoder positional embeddings.
<<<<<<< HEAD
        self.encoder_robot_and_latent_pos_embed = nn.Embedding(2, config.dim_model)
        self.encoder_cam_feat_pos_embed = _SinusoidalPositionEmbedding2D(config.dim_model // 2)
=======
        self.encoder_robot_and_latent_pos_embed = nn.Embedding(2, cfg.d_model)
        self.encoder_cam_feat_pos_embed = ACTSinusoidalPositionEmbedding2d(cfg.d_model // 2)
>>>>>>> 01d5490d

        # Transformer decoder.
        # Learnable positional embedding for the transformer's decoder (in the style of DETR object queries).
        self.decoder_pos_embed = nn.Embedding(config.chunk_size, config.dim_model)

        # Final action regression head on the output of the transformer's decoder.
        self.action_head = nn.Linear(config.dim_model, config.output_shapes["action"][0])

        self._reset_parameters()

    def _reset_parameters(self):
        """Xavier-uniform initialization of the transformer parameters as in the original code."""
        for p in chain(self.encoder.parameters(), self.decoder.parameters()):
            if p.dim() > 1:
                nn.init.xavier_uniform_(p)

    def forward(self, batch: dict[str, Tensor]) -> tuple[Tensor, tuple[Tensor, Tensor] | tuple[None, None]]:
        """A forward pass through the Action Chunking Transformer (with optional VAE encoder).

        `batch` should have the following structure:

        {
            "observation.state": (B, state_dim) batch of robot states.
            "observation.images": (B, n_cameras, C, H, W) batch of images.
            "action" (optional, only if training with VAE): (B, chunk_size, action dim) batch of actions.
        }

        Returns:
            (B, chunk_size, action_dim) batch of action sequences
            Tuple containing the latent PDF's parameters (mean, log(σ²)) both as (B, L) tensors where L is the
            latent dimension.
        """
        if self.config.use_vae and self.training:
            assert (
                "action" in batch
            ), "actions must be provided when using the variational objective in training mode."

        batch_size = batch["observation.state"].shape[0]

        # Prepare the latent for input to the transformer encoder.
        if self.config.use_vae and "action" in batch:
            # Prepare the input to the VAE encoder: [cls, *joint_space_configuration, *action_sequence].
            cls_embed = einops.repeat(
                self.vae_encoder_cls_embed.weight, "1 d -> b 1 d", b=batch_size
            )  # (B, 1, D)
            robot_state_embed = self.vae_encoder_robot_state_input_proj(batch["observation.state"]).unsqueeze(
                1
            )  # (B, 1, D)
            action_embed = self.vae_encoder_action_input_proj(batch["action"])  # (B, S, D)
            vae_encoder_input = torch.cat([cls_embed, robot_state_embed, action_embed], axis=1)  # (B, S+2, D)

            # Prepare fixed positional embedding.
            # Note: detach() shouldn't be necessary but leaving it the same as the original code just in case.
            pos_embed = self.vae_encoder_pos_enc.clone().detach()  # (1, S+2, D)

            # Forward pass through VAE encoder to get the latent PDF parameters.
            cls_token_out = self.vae_encoder(
                vae_encoder_input.permute(1, 0, 2), pos_embed=pos_embed.permute(1, 0, 2)
            )[0]  # select the class token, with shape (B, D)
            latent_pdf_params = self.vae_encoder_latent_output_proj(cls_token_out)
            mu = latent_pdf_params[:, : self.latent_dim]
            # This is 2log(sigma). Done this way to match the original implementation.
            log_sigma_x2 = latent_pdf_params[:, self.latent_dim :]

            # Sample the latent with the reparameterization trick.
            latent_sample = mu + log_sigma_x2.div(2).exp() * torch.randn_like(mu)
        else:
            # When not using the VAE encoder, we set the latent to be all zeros.
            mu = log_sigma_x2 = None
            latent_sample = torch.zeros([batch_size, self.latent_dim], dtype=torch.float32).to(
                batch["observation.state"].device
            )

        # Prepare all other transformer encoder inputs.
        # Camera observation features and positional embeddings.
        all_cam_features = []
        all_cam_pos_embeds = []
        images = batch["observation.images"]
        for cam_index in range(images.shape[-4]):
            cam_features = self.backbone(images[:, cam_index])["feature_map"]
            cam_pos_embed = self.encoder_cam_feat_pos_embed(cam_features).to(dtype=cam_features.dtype)
            cam_features = self.encoder_img_feat_input_proj(cam_features)  # (B, C, h, w)
            all_cam_features.append(cam_features)
            all_cam_pos_embeds.append(cam_pos_embed)
        # Concatenate camera observation feature maps and positional embeddings along the width dimension.
        encoder_in = torch.cat(all_cam_features, axis=3)
        cam_pos_embed = torch.cat(all_cam_pos_embeds, axis=3)

        # Get positional embeddings for robot state and latent.
        robot_state_embed = self.encoder_robot_state_input_proj(batch["observation.state"])
        latent_embed = self.encoder_latent_input_proj(latent_sample)

        # Stack encoder input and positional embeddings moving to (S, B, C).
        encoder_in = torch.cat(
            [
                torch.stack([latent_embed, robot_state_embed], axis=0),
                encoder_in.flatten(2).permute(2, 0, 1),
            ]
        )
        pos_embed = torch.cat(
            [
                self.encoder_robot_and_latent_pos_embed.weight.unsqueeze(1),
                cam_pos_embed.flatten(2).permute(2, 0, 1),
            ],
            axis=0,
        )

        # Forward pass through the transformer modules.
        encoder_out = self.encoder(encoder_in, pos_embed=pos_embed)
        decoder_in = torch.zeros(
            (self.config.chunk_size, batch_size, self.config.dim_model),
            dtype=pos_embed.dtype,
            device=pos_embed.device,
        )
        decoder_out = self.decoder(
            decoder_in,
            encoder_out,
            encoder_pos_embed=pos_embed,
            decoder_pos_embed=self.decoder_pos_embed.weight.unsqueeze(1),
        )

        # Move back to (B, S, C).
        decoder_out = decoder_out.transpose(0, 1)

        actions = self.action_head(decoder_out)

        return actions, (mu, log_sigma_x2)


class ACTEncoder(nn.Module):
    """Convenience module for running multiple encoder layers, maybe followed by normalization."""

<<<<<<< HEAD
    def __init__(self, config: ActionChunkingTransformerConfig):
        super().__init__()
        self.layers = nn.ModuleList(
            [_TransformerEncoderLayer(config) for _ in range(config.n_encoder_layers)]
        )
        self.norm = nn.LayerNorm(config.dim_model) if config.pre_norm else nn.Identity()
=======
    def __init__(self, cfg: ACTConfig):
        super().__init__()
        self.layers = nn.ModuleList([ACTEncoderLayer(cfg) for _ in range(cfg.n_encoder_layers)])
        self.norm = nn.LayerNorm(cfg.d_model) if cfg.pre_norm else nn.Identity()
>>>>>>> 01d5490d

    def forward(self, x: Tensor, pos_embed: Tensor | None = None) -> Tensor:
        for layer in self.layers:
            x = layer(x, pos_embed=pos_embed)
        x = self.norm(x)
        return x


<<<<<<< HEAD
class _TransformerEncoderLayer(nn.Module):
    def __init__(self, config: ActionChunkingTransformerConfig):
=======
class ACTEncoderLayer(nn.Module):
    def __init__(self, cfg: ACTConfig):
>>>>>>> 01d5490d
        super().__init__()
        self.self_attn = nn.MultiheadAttention(config.dim_model, config.n_heads, dropout=config.dropout)

        # Feed forward layers.
        self.linear1 = nn.Linear(config.dim_model, config.dim_feedforward)
        self.dropout = nn.Dropout(config.dropout)
        self.linear2 = nn.Linear(config.dim_feedforward, config.dim_model)

        self.norm1 = nn.LayerNorm(config.dim_model)
        self.norm2 = nn.LayerNorm(config.dim_model)
        self.dropout1 = nn.Dropout(config.dropout)
        self.dropout2 = nn.Dropout(config.dropout)

<<<<<<< HEAD
        self.activation = _get_activation_fn(config.feedforward_activation)
        self.pre_norm = config.pre_norm
=======
        self.activation = get_activation_fn(cfg.feedforward_activation)
        self.pre_norm = cfg.pre_norm
>>>>>>> 01d5490d

    def forward(self, x, pos_embed: Tensor | None = None) -> Tensor:
        skip = x
        if self.pre_norm:
            x = self.norm1(x)
        q = k = x if pos_embed is None else x + pos_embed
        x = self.self_attn(q, k, value=x)[0]  # select just the output, not the attention weights
        x = skip + self.dropout1(x)
        if self.pre_norm:
            skip = x
            x = self.norm2(x)
        else:
            x = self.norm1(x)
            skip = x
        x = self.linear2(self.dropout(self.activation(self.linear1(x))))
        x = skip + self.dropout2(x)
        if not self.pre_norm:
            x = self.norm2(x)
        return x


<<<<<<< HEAD
class _TransformerDecoder(nn.Module):
    def __init__(self, config: ActionChunkingTransformerConfig):
        """Convenience module for running multiple decoder layers followed by normalization."""
        super().__init__()
        self.layers = nn.ModuleList(
            [_TransformerDecoderLayer(config) for _ in range(config.n_decoder_layers)]
        )
        self.norm = nn.LayerNorm(config.dim_model)
=======
class ACTDecoder(nn.Module):
    def __init__(self, cfg: ACTConfig):
        """Convenience module for running multiple decoder layers followed by normalization."""
        super().__init__()
        self.layers = nn.ModuleList([ACTDecoderLayer(cfg) for _ in range(cfg.n_decoder_layers)])
        self.norm = nn.LayerNorm(cfg.d_model)
>>>>>>> 01d5490d

    def forward(
        self,
        x: Tensor,
        encoder_out: Tensor,
        decoder_pos_embed: Tensor | None = None,
        encoder_pos_embed: Tensor | None = None,
    ) -> Tensor:
        for layer in self.layers:
            x = layer(
                x, encoder_out, decoder_pos_embed=decoder_pos_embed, encoder_pos_embed=encoder_pos_embed
            )
        if self.norm is not None:
            x = self.norm(x)
        return x


<<<<<<< HEAD
class _TransformerDecoderLayer(nn.Module):
    def __init__(self, config: ActionChunkingTransformerConfig):
=======
class ACTDecoderLayer(nn.Module):
    def __init__(self, cfg: ACTConfig):
>>>>>>> 01d5490d
        super().__init__()
        self.self_attn = nn.MultiheadAttention(config.dim_model, config.n_heads, dropout=config.dropout)
        self.multihead_attn = nn.MultiheadAttention(config.dim_model, config.n_heads, dropout=config.dropout)

        # Feed forward layers.
<<<<<<< HEAD
        self.linear1 = nn.Linear(config.dim_model, config.dim_feedforward)
        self.dropout = nn.Dropout(config.dropout)
        self.linear2 = nn.Linear(config.dim_feedforward, config.dim_model)

        self.norm1 = nn.LayerNorm(config.dim_model)
        self.norm2 = nn.LayerNorm(config.dim_model)
        self.norm3 = nn.LayerNorm(config.dim_model)
        self.dropout1 = nn.Dropout(config.dropout)
        self.dropout2 = nn.Dropout(config.dropout)
        self.dropout3 = nn.Dropout(config.dropout)

        self.activation = _get_activation_fn(config.feedforward_activation)
        self.pre_norm = config.pre_norm
=======
        self.linear1 = nn.Linear(cfg.d_model, cfg.dim_feedforward)
        self.dropout = nn.Dropout(cfg.dropout)
        self.linear2 = nn.Linear(cfg.dim_feedforward, cfg.d_model)

        self.norm1 = nn.LayerNorm(cfg.d_model)
        self.norm2 = nn.LayerNorm(cfg.d_model)
        self.norm3 = nn.LayerNorm(cfg.d_model)
        self.dropout1 = nn.Dropout(cfg.dropout)
        self.dropout2 = nn.Dropout(cfg.dropout)
        self.dropout3 = nn.Dropout(cfg.dropout)

        self.activation = get_activation_fn(cfg.feedforward_activation)
        self.pre_norm = cfg.pre_norm
>>>>>>> 01d5490d

    def maybe_add_pos_embed(self, tensor: Tensor, pos_embed: Tensor | None) -> Tensor:
        return tensor if pos_embed is None else tensor + pos_embed

    def forward(
        self,
        x: Tensor,
        encoder_out: Tensor,
        decoder_pos_embed: Tensor | None = None,
        encoder_pos_embed: Tensor | None = None,
    ) -> Tensor:
        """
        Args:
            x: (Decoder Sequence, Batch, Channel) tensor of input tokens.
            encoder_out: (Encoder Sequence, B, C) output features from the last layer of the encoder we are
                cross-attending with.
            decoder_pos_embed: (ES, 1, C) positional embedding for keys (from the encoder).
            encoder_pos_embed: (DS, 1, C) Positional_embedding for the queries (from the decoder).
        Returns:
            (DS, B, C) tensor of decoder output features.
        """
        skip = x
        if self.pre_norm:
            x = self.norm1(x)
        q = k = self.maybe_add_pos_embed(x, decoder_pos_embed)
        x = self.self_attn(q, k, value=x)[0]  # select just the output, not the attention weights
        x = skip + self.dropout1(x)
        if self.pre_norm:
            skip = x
            x = self.norm2(x)
        else:
            x = self.norm1(x)
            skip = x
        x = self.multihead_attn(
            query=self.maybe_add_pos_embed(x, decoder_pos_embed),
            key=self.maybe_add_pos_embed(encoder_out, encoder_pos_embed),
            value=encoder_out,
        )[0]  # select just the output, not the attention weights
        x = skip + self.dropout2(x)
        if self.pre_norm:
            skip = x
            x = self.norm3(x)
        else:
            x = self.norm2(x)
            skip = x
        x = self.linear2(self.dropout(self.activation(self.linear1(x))))
        x = skip + self.dropout3(x)
        if not self.pre_norm:
            x = self.norm3(x)
        return x


def create_sinusoidal_position_embedding(num_positions: int, dimension: int) -> Tensor:
    """1D sinusoidal positional embeddings as in Attention is All You Need.

    Args:
        num_positions: Number of token positions required.
    Returns: (num_positions, dimension) position embeddings (the first dimension is the batch dimension).

    """

    def get_position_angle_vec(position):
        return [position / np.power(10000, 2 * (hid_j // 2) / dimension) for hid_j in range(dimension)]

    sinusoid_table = np.array([get_position_angle_vec(pos_i) for pos_i in range(num_positions)])
    sinusoid_table[:, 0::2] = np.sin(sinusoid_table[:, 0::2])  # dim 2i
    sinusoid_table[:, 1::2] = np.cos(sinusoid_table[:, 1::2])  # dim 2i+1
    return torch.from_numpy(sinusoid_table).float()


class ACTSinusoidalPositionEmbedding2d(nn.Module):
    """2D sinusoidal positional embeddings similar to what's presented in Attention Is All You Need.

    The variation is that the position indices are normalized in [0, 2π] (not quite: the lower bound is 1/H
    for the vertical direction, and 1/W for the horizontal direction.
    """

    def __init__(self, dimension: int):
        """
        Args:
            dimension: The desired dimension of the embeddings.
        """
        super().__init__()
        self.dimension = dimension
        self._two_pi = 2 * math.pi
        self._eps = 1e-6
        # Inverse "common ratio" for the geometric progression in sinusoid frequencies.
        self._temperature = 10000

    def forward(self, x: Tensor) -> Tensor:
        """
        Args:
            x: A (B, C, H, W) batch of 2D feature map to generate the embeddings for.
        Returns:
            A (1, C, H, W) batch of corresponding sinusoidal positional embeddings.
        """
        not_mask = torch.ones_like(x[0, :1])  # (1, H, W)
        # Note: These are like range(1, H+1) and range(1, W+1) respectively, but in most implementations
        # they would be range(0, H) and range(0, W). Keeping it at as is to match the original code.
        y_range = not_mask.cumsum(1, dtype=torch.float32)
        x_range = not_mask.cumsum(2, dtype=torch.float32)

        # "Normalize" the position index such that it ranges in [0, 2π].
        # Note: Adding epsilon on the denominator should not be needed as all values of y_embed and x_range
        # are non-zero by construction. This is an artifact of the original code.
        y_range = y_range / (y_range[:, -1:, :] + self._eps) * self._two_pi
        x_range = x_range / (x_range[:, :, -1:] + self._eps) * self._two_pi

        inverse_frequency = self._temperature ** (
            2 * (torch.arange(self.dimension, dtype=torch.float32, device=x.device) // 2) / self.dimension
        )

        x_range = x_range.unsqueeze(-1) / inverse_frequency  # (1, H, W, 1)
        y_range = y_range.unsqueeze(-1) / inverse_frequency  # (1, H, W, 1)

        # Note: this stack then flatten operation results in interleaved sine and cosine terms.
        # pos_embed_x and pos_embed_y are (1, H, W, C // 2).
        pos_embed_x = torch.stack((x_range[..., 0::2].sin(), x_range[..., 1::2].cos()), dim=-1).flatten(3)
        pos_embed_y = torch.stack((y_range[..., 0::2].sin(), y_range[..., 1::2].cos()), dim=-1).flatten(3)
        pos_embed = torch.cat((pos_embed_y, pos_embed_x), dim=3).permute(0, 3, 1, 2)  # (1, C, H, W)

        return pos_embed


def get_activation_fn(activation: str) -> Callable:
    """Return an activation function given a string."""
    if activation == "relu":
        return F.relu
    if activation == "gelu":
        return F.gelu
    if activation == "glu":
        return F.glu
    raise RuntimeError(f"activation should be relu/gelu/glu, not {activation}.")<|MERGE_RESOLUTION|>--- conflicted
+++ resolved
@@ -23,11 +23,7 @@
 from lerobot.common.policies.normalize import Normalize, Unnormalize
 
 
-<<<<<<< HEAD
-class ActionChunkingTransformerPolicy(nn.Module, PyTorchModelHubMixin):
-=======
-class ACTPolicy(nn.Module):
->>>>>>> 01d5490d
+class ACTPolicy(nn.Module, PyTorchModelHubMixin):
     """
     Action Chunking Transformer Policy as per Learning Fine-Grained Bimanual Manipulation with Low-Cost
     Hardware (paper: https://arxiv.org/abs/2304.13705, code: https://github.com/tonyzhaozh/act)
@@ -35,20 +31,15 @@
 
     name = "act"
 
-<<<<<<< HEAD
-    def __init__(self, config: ActionChunkingTransformerConfig | None = None, dataset_stats=None):
-=======
-    def __init__(self, cfg: ACTConfig | None = None, dataset_stats=None):
->>>>>>> 01d5490d
+    def __init__(self, config: ACTConfig | None = None, dataset_stats=None):
         """
         Args:
             config: Policy configuration class instance or None, in which case the default instantiation of
                     the configuration class is used.
         """
         super().__init__()
-<<<<<<< HEAD
         if config is None:
-            config = ActionChunkingTransformerConfig()
+            config = ACTConfig()
         self.config = config
         self.normalize_inputs = Normalize(
             config.input_shapes, config.input_normalization_modes, dataset_stats
@@ -56,21 +47,10 @@
         self.normalize_targets = Normalize(
             config.output_shapes, config.output_normalization_modes, dataset_stats
         )
-=======
-        if cfg is None:
-            cfg = ACTConfig()
-        self.cfg = cfg
-        self.normalize_inputs = Normalize(cfg.input_shapes, cfg.input_normalization_modes, dataset_stats)
-        self.normalize_targets = Normalize(cfg.output_shapes, cfg.output_normalization_modes, dataset_stats)
->>>>>>> 01d5490d
         self.unnormalize_outputs = Unnormalize(
             config.output_shapes, config.output_normalization_modes, dataset_stats
         )
-<<<<<<< HEAD
-        self.model = _ActionChunkingTransformer(config)
-=======
-        self.model = ACT(cfg)
->>>>>>> 01d5490d
+        self.model = ACT(config)
 
     def reset(self):
         """This should be called whenever the environment is reset."""
@@ -179,24 +159,14 @@
                                 └───────────────────────┘
     """
 
-<<<<<<< HEAD
-    def __init__(self, config: ActionChunkingTransformerConfig):
-=======
-    def __init__(self, cfg: ACTConfig):
->>>>>>> 01d5490d
+    def __init__(self, config: ACTConfig):
         super().__init__()
         self.config = config
         # BERT style VAE encoder with input [cls, *joint_space_configuration, *action_sequence].
         # The cls token forms parameters of the latent's distribution (like this [*means, *log_variances]).
-<<<<<<< HEAD
         if self.config.use_vae:
-            self.vae_encoder = _TransformerEncoder(config)
-            self.vae_encoder_cls_embed = nn.Embedding(1, config.dim_model)
-=======
-        if self.cfg.use_vae:
-            self.vae_encoder = ACTEncoder(cfg)
-            self.vae_encoder_cls_embed = nn.Embedding(1, cfg.d_model)
->>>>>>> 01d5490d
+            self.vae_encoder = ACTEncoder(config)
+            self.vae_encoder_cls_embed = nn.Embedding(1, config.d_model)
             # Projection layer for joint-space configuration to hidden dimension.
             self.vae_encoder_robot_state_input_proj = nn.Linear(
                 config.input_shapes["observation.state"][0], config.dim_model
@@ -212,13 +182,7 @@
             # dimension.
             self.register_buffer(
                 "vae_encoder_pos_enc",
-<<<<<<< HEAD
-                _create_sinusoidal_position_embedding(1 + 1 + config.chunk_size, config.dim_model).unsqueeze(
-                    0
-                ),
-=======
-                create_sinusoidal_position_embedding(1 + 1 + cfg.chunk_size, cfg.d_model).unsqueeze(0),
->>>>>>> 01d5490d
+                create_sinusoidal_position_embedding(1 + 1 + config.chunk_size, config.d_model).unsqueeze(0),
             )
 
         # Backbone for image feature extraction.
@@ -233,13 +197,8 @@
         self.backbone = IntermediateLayerGetter(backbone_model, return_layers={"layer4": "feature_map"})
 
         # Transformer (acts as VAE decoder when training with the variational objective).
-<<<<<<< HEAD
-        self.encoder = _TransformerEncoder(config)
-        self.decoder = _TransformerDecoder(config)
-=======
-        self.encoder = ACTEncoder(cfg)
-        self.decoder = ACTDecoder(cfg)
->>>>>>> 01d5490d
+        self.encoder = ACTEncoder(config)
+        self.decoder = ACTDecoder(config)
 
         # Transformer encoder input projections. The tokens will be structured like
         # [latent, robot_state, image_feature_map_pixels].
@@ -251,13 +210,8 @@
             backbone_model.fc.in_features, config.dim_model, kernel_size=1
         )
         # Transformer encoder positional embeddings.
-<<<<<<< HEAD
-        self.encoder_robot_and_latent_pos_embed = nn.Embedding(2, config.dim_model)
-        self.encoder_cam_feat_pos_embed = _SinusoidalPositionEmbedding2D(config.dim_model // 2)
-=======
-        self.encoder_robot_and_latent_pos_embed = nn.Embedding(2, cfg.d_model)
-        self.encoder_cam_feat_pos_embed = ACTSinusoidalPositionEmbedding2d(cfg.d_model // 2)
->>>>>>> 01d5490d
+        self.encoder_robot_and_latent_pos_embed = nn.Embedding(2, config.d_model)
+        self.encoder_cam_feat_pos_embed = ACTSinusoidalPositionEmbedding2d(config.d_model // 2)
 
         # Transformer decoder.
         # Learnable positional embedding for the transformer's decoder (in the style of DETR object queries).
@@ -390,19 +344,10 @@
 class ACTEncoder(nn.Module):
     """Convenience module for running multiple encoder layers, maybe followed by normalization."""
 
-<<<<<<< HEAD
-    def __init__(self, config: ActionChunkingTransformerConfig):
-        super().__init__()
-        self.layers = nn.ModuleList(
-            [_TransformerEncoderLayer(config) for _ in range(config.n_encoder_layers)]
-        )
-        self.norm = nn.LayerNorm(config.dim_model) if config.pre_norm else nn.Identity()
-=======
-    def __init__(self, cfg: ACTConfig):
-        super().__init__()
-        self.layers = nn.ModuleList([ACTEncoderLayer(cfg) for _ in range(cfg.n_encoder_layers)])
-        self.norm = nn.LayerNorm(cfg.d_model) if cfg.pre_norm else nn.Identity()
->>>>>>> 01d5490d
+    def __init__(self, config: ACTConfig):
+        super().__init__()
+        self.layers = nn.ModuleList([ACTEncoderLayer(config) for _ in range(config.n_encoder_layers)])
+        self.norm = nn.LayerNorm(config.d_model) if config.pre_norm else nn.Identity()
 
     def forward(self, x: Tensor, pos_embed: Tensor | None = None) -> Tensor:
         for layer in self.layers:
@@ -411,13 +356,8 @@
         return x
 
 
-<<<<<<< HEAD
-class _TransformerEncoderLayer(nn.Module):
-    def __init__(self, config: ActionChunkingTransformerConfig):
-=======
 class ACTEncoderLayer(nn.Module):
-    def __init__(self, cfg: ACTConfig):
->>>>>>> 01d5490d
+    def __init__(self, config: ACTConfig):
         super().__init__()
         self.self_attn = nn.MultiheadAttention(config.dim_model, config.n_heads, dropout=config.dropout)
 
@@ -431,13 +371,8 @@
         self.dropout1 = nn.Dropout(config.dropout)
         self.dropout2 = nn.Dropout(config.dropout)
 
-<<<<<<< HEAD
-        self.activation = _get_activation_fn(config.feedforward_activation)
+        self.activation = get_activation_fn(config.feedforward_activation)
         self.pre_norm = config.pre_norm
-=======
-        self.activation = get_activation_fn(cfg.feedforward_activation)
-        self.pre_norm = cfg.pre_norm
->>>>>>> 01d5490d
 
     def forward(self, x, pos_embed: Tensor | None = None) -> Tensor:
         skip = x
@@ -459,23 +394,12 @@
         return x
 
 
-<<<<<<< HEAD
-class _TransformerDecoder(nn.Module):
-    def __init__(self, config: ActionChunkingTransformerConfig):
+class ACTDecoder(nn.Module):
+    def __init__(self, config: ACTConfig):
         """Convenience module for running multiple decoder layers followed by normalization."""
         super().__init__()
-        self.layers = nn.ModuleList(
-            [_TransformerDecoderLayer(config) for _ in range(config.n_decoder_layers)]
-        )
-        self.norm = nn.LayerNorm(config.dim_model)
-=======
-class ACTDecoder(nn.Module):
-    def __init__(self, cfg: ACTConfig):
-        """Convenience module for running multiple decoder layers followed by normalization."""
-        super().__init__()
-        self.layers = nn.ModuleList([ACTDecoderLayer(cfg) for _ in range(cfg.n_decoder_layers)])
-        self.norm = nn.LayerNorm(cfg.d_model)
->>>>>>> 01d5490d
+        self.layers = nn.ModuleList([ACTDecoderLayer(config) for _ in range(config.n_decoder_layers)])
+        self.norm = nn.LayerNorm(config.d_model)
 
     def forward(
         self,
@@ -493,19 +417,13 @@
         return x
 
 
-<<<<<<< HEAD
-class _TransformerDecoderLayer(nn.Module):
-    def __init__(self, config: ActionChunkingTransformerConfig):
-=======
 class ACTDecoderLayer(nn.Module):
-    def __init__(self, cfg: ACTConfig):
->>>>>>> 01d5490d
+    def __init__(self, config: ACTConfig):
         super().__init__()
         self.self_attn = nn.MultiheadAttention(config.dim_model, config.n_heads, dropout=config.dropout)
         self.multihead_attn = nn.MultiheadAttention(config.dim_model, config.n_heads, dropout=config.dropout)
 
         # Feed forward layers.
-<<<<<<< HEAD
         self.linear1 = nn.Linear(config.dim_model, config.dim_feedforward)
         self.dropout = nn.Dropout(config.dropout)
         self.linear2 = nn.Linear(config.dim_feedforward, config.dim_model)
@@ -517,23 +435,8 @@
         self.dropout2 = nn.Dropout(config.dropout)
         self.dropout3 = nn.Dropout(config.dropout)
 
-        self.activation = _get_activation_fn(config.feedforward_activation)
+        self.activation = get_activation_fn(config.feedforward_activation)
         self.pre_norm = config.pre_norm
-=======
-        self.linear1 = nn.Linear(cfg.d_model, cfg.dim_feedforward)
-        self.dropout = nn.Dropout(cfg.dropout)
-        self.linear2 = nn.Linear(cfg.dim_feedforward, cfg.d_model)
-
-        self.norm1 = nn.LayerNorm(cfg.d_model)
-        self.norm2 = nn.LayerNorm(cfg.d_model)
-        self.norm3 = nn.LayerNorm(cfg.d_model)
-        self.dropout1 = nn.Dropout(cfg.dropout)
-        self.dropout2 = nn.Dropout(cfg.dropout)
-        self.dropout3 = nn.Dropout(cfg.dropout)
-
-        self.activation = get_activation_fn(cfg.feedforward_activation)
-        self.pre_norm = cfg.pre_norm
->>>>>>> 01d5490d
 
     def maybe_add_pos_embed(self, tensor: Tensor, pos_embed: Tensor | None) -> Tensor:
         return tensor if pos_embed is None else tensor + pos_embed
