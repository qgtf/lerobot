#!/usr/bin/env python

# Copyright 2024 Nicklas Hansen, Xiaolong Wang, Hao Su,
# and The HuggingFace Inc. team. All rights reserved.
#
# Licensed under the Apache License, Version 2.0 (the "License");
# you may not use this file except in compliance with the License.
# You may obtain a copy of the License at
#
#     http://www.apache.org/licenses/LICENSE-2.0
#
# Unless required by applicable law or agreed to in writing, software
# distributed under the License is distributed on an "AS IS" BASIS,
# WITHOUT WARRANTIES OR CONDITIONS OF ANY KIND, either express or implied.
# See the License for the specific language governing permissions and
# limitations under the License.
"""Implementation of Finetuning Offline World Models in the Real World.

The comments in this code may sometimes refer to these references:
    TD-MPC paper: Temporal Difference Learning for Model Predictive Control (https://arxiv.org/abs/2203.04955)
    FOWM paper: Finetuning Offline World Models in the Real World (https://arxiv.org/abs/2310.16029)

TODO(alexander-soare): Make rollout work for batch sizes larger than 1.
TODO(alexander-soare): Use batch-first throughout.
"""

# ruff: noqa: N806

import logging
from collections import deque
from copy import deepcopy
from functools import partial
from typing import Callable

import einops
import numpy as np
import torch
import torch.nn as nn
import torch.nn.functional as F  # noqa: N812
from huggingface_hub import PyTorchModelHubMixin
from torch import Tensor

from lerobot.common.policies.normalize import Normalize, Unnormalize
from lerobot.common.policies.tdmpc.configuration_tdmpc import TDMPCConfig
from lerobot.common.policies.utils import get_device_from_parameters, populate_queues


class TDMPCPolicy(nn.Module, PyTorchModelHubMixin):
    """Implementation of TD-MPC learning + inference.

    Please note several warnings for this policy.
        - Evaluation of pretrained weights created with the original FOWM code
            (https://github.com/fyhMer/fowm) works as expected. To be precise: we trained and evaluated a
            model with the FOWM code for the xarm_lift_medium_replay dataset. We ported the weights across
            to LeRobot, and were able to evaluate with the same success metric. BUT, we had to use inter-
            process communication to use the xarm environment from FOWM. This is because our xarm
            environment uses newer dependencies and does not match the environment in FOWM. See
            https://github.com/huggingface/lerobot/pull/103 for implementation details.
        - We have NOT checked that training on LeRobot reproduces SOTA results. This is a TODO.
        - Our current xarm datasets were generated using the environment from FOWM. Therefore they do not
            match our xarm environment.
    """

    name = "tdmpc"

    def __init__(
        self, config: TDMPCConfig | None = None, dataset_stats: dict[str, dict[str, Tensor]] | None = None
    ):
        """
        Args:
            config: Policy configuration class instance or None, in which case the default instantiation of
                the configuration class is used.
            dataset_stats: Dataset statistics to be used for normalization. If not passed here, it is expected
                that they will be passed with a call to `load_state_dict` before the policy is used.
        """
        super().__init__()
        logging.warning(
            """
            Please note several warnings for this policy.

            - Evaluation of pretrained weights created with the original FOWM code
              (https://github.com/fyhMer/fowm) works as expected. To be precise: we trained and evaluated a
              model with the FOWM code for the xarm_lift_medium_replay dataset. We ported the weights across
              to LeRobot, and were able to evaluate with the same success metric. BUT, we had to use inter-
              process communication to use the xarm environment from FOWM. This is because our xarm
              environment uses newer dependencies and does not match the environment in FOWM. See
              https://github.com/huggingface/lerobot/pull/103 for implementation details.
            - We have NOT checked that training on LeRobot reproduces SOTA results. This is a TODO.
            - Our current xarm datasets were generated using the environment from FOWM. Therefore they do not
              match our xarm environment.
            """
        )

        if config is None:
            config = TDMPCConfig()
        self.config = config
        self.model = TDMPCTOLD(config)
        self.model_target = deepcopy(self.model)
        for param in self.model_target.parameters():
            param.requires_grad = False

        if config.input_normalization_modes is not None:
            self.normalize_inputs = Normalize(
                config.input_shapes, config.input_normalization_modes, dataset_stats
            )
        else:
            self.normalize_inputs = nn.Identity()
        self.normalize_targets = Normalize(
            config.output_shapes, config.output_normalization_modes, dataset_stats
        )
        self.unnormalize_outputs = Unnormalize(
            config.output_shapes, config.output_normalization_modes, dataset_stats
        )

        image_keys = [k for k in config.input_shapes if k.startswith("observation.image")]
        # Note: This check is covered in the post-init of the config but have a sanity check just in case.
        self._use_image = False
        self._use_env_state = False
        if len(image_keys) > 0:
            assert len(image_keys) == 1
            self._use_image = True
            self.input_image_key = image_keys[0]
        if "observation.environment_state" in config.input_shapes:
            self._use_env_state = True

        self.reset()

    def reset(self):
        """
        Clear observation and action queues. Clear previous means for warm starting of MPPI/CEM. Should be
        called on `env.reset()`
        """
        self._queues = {
            "observation.state": deque(maxlen=1),
            "action": deque(maxlen=max(self.config.n_action_steps, self.config.n_action_repeats)),
        }
        if self._use_image:
            self._queues["observation.image"] = deque(maxlen=1)
        if self._use_env_state:
            self._queues["observation.environment_state"] = deque(maxlen=1)
        # Previous mean obtained from the cross-entropy method (CEM) used during MPC. It is used to warm start
        # CEM for the next step.
        self._prev_mean: torch.Tensor | None = None

    @torch.no_grad()
    def select_action(self, batch: dict[str, Tensor]) -> Tensor:
        """Select a single action given environment observations."""
        batch = self.normalize_inputs(batch)
<<<<<<< HEAD
        if self._use_image:
            batch["observation.image"] = batch[self.input_image_key]
=======
        batch = dict(batch)  # shallow copy so that adding a key doesn't modify the original
        batch["observation.image"] = batch[self.input_image_key]
>>>>>>> abbb1d23

        self._queues = populate_queues(self._queues, batch)

        # When the action queue is depleted, populate it again by querying the policy.
        if len(self._queues["action"]) == 0:
            batch = {key: torch.stack(list(self._queues[key]), dim=1) for key in batch}

            # Remove the time dimensions as it is not handled yet.
            for key in batch:
                assert batch[key].shape[1] == 1
                batch[key] = batch[key][:, 0]

            # NOTE: Order of observations matters here.
            encode_keys = []
            if self._use_image:
                encode_keys.append("observation.image")
            if self._use_env_state:
                encode_keys.append("observation.environment_state")
            encode_keys.append("observation.state")
            z = self.model.encode({k: batch[k] for k in encode_keys})
            if self.config.use_mpc:  # noqa: SIM108
                actions = self.plan(z)  # (horizon, batch, action_dim)
            else:
                # Plan with the policy (π) alone. This always returns one action so unsqueeze to get a
                # sequence dimension like in the MPC branch.
                actions = self.model.pi(z).unsqueeze(0)

            actions = torch.clamp(actions, -1, +1)

            actions = self.unnormalize_outputs({"action": actions})["action"]

            if self.config.n_action_repeats > 1:
                for _ in range(self.config.n_action_repeats):
                    self._queues["action"].append(actions[0])
            else:
                # Action queue is (n_action_steps, batch_size, action_dim), so we transpose the action.
                self._queues["action"].extend(actions[: self.config.n_action_steps])

        action = self._queues["action"].popleft()
        return action

    @torch.no_grad()
    def plan(self, z: Tensor) -> Tensor:
        """Plan sequence of actions using TD-MPC inference.

        Args:
            z: (batch, latent_dim,) tensor for the initial state.
        Returns:
            (horizon, batch, action_dim,) tensor for the planned trajectory of actions.
        """
        device = get_device_from_parameters(self)

        batch_size = z.shape[0]

        # Sample Nπ trajectories from the policy.
        pi_actions = torch.empty(
            self.config.horizon,
            self.config.n_pi_samples,
            batch_size,
            self.config.output_shapes["action"][0],
            device=device,
        )
        if self.config.n_pi_samples > 0:
            _z = einops.repeat(z, "b d -> n b d", n=self.config.n_pi_samples)
            for t in range(self.config.horizon):
                # Note: Adding a small amount of noise here doesn't hurt during inference and may even be
                # helpful for CEM.
                pi_actions[t] = self.model.pi(_z, self.config.min_std)
                _z = self.model.latent_dynamics(_z, pi_actions[t])

        # In the CEM loop we will need this for a call to estimate_value with the gaussian sampled
        # trajectories.
        z = einops.repeat(z, "b d -> n b d", n=self.config.n_gaussian_samples + self.config.n_pi_samples)

        # Model Predictive Path Integral (MPPI) with the cross-entropy method (CEM) as the optimization
        # algorithm.
        # The initial mean and standard deviation for the cross-entropy method (CEM).
        mean = torch.zeros(
            self.config.horizon, batch_size, self.config.output_shapes["action"][0], device=device
        )
        # Maybe warm start CEM with the mean from the previous step.
        if self._prev_mean is not None:
            mean[:-1] = self._prev_mean[1:]
        std = self.config.max_std * torch.ones_like(mean)

        for _ in range(self.config.cem_iterations):
            # Randomly sample action trajectories for the gaussian distribution.
            std_normal_noise = torch.randn(
                self.config.horizon,
                self.config.n_gaussian_samples,
                batch_size,
                self.config.output_shapes["action"][0],
                device=std.device,
            )
            gaussian_actions = torch.clamp(mean.unsqueeze(1) + std.unsqueeze(1) * std_normal_noise, -1, 1)

            # Compute elite actions.
            actions = torch.cat([gaussian_actions, pi_actions], dim=1)
            value = self.estimate_value(z, actions).nan_to_num_(0)
            elite_idxs = torch.topk(value, self.config.n_elites, dim=0).indices  # (n_elites, batch)
            elite_value = value.take_along_dim(elite_idxs, dim=0)  # (n_elites, batch)
            # (horizon, n_elites, batch, action_dim)
            elite_actions = actions.take_along_dim(einops.rearrange(elite_idxs, "n b -> 1 n b 1"), dim=1)

            # Update gaussian PDF parameters to be the (weighted) mean and standard deviation of the elites.
            max_value = elite_value.max(0, keepdim=True)[0]  # (1, batch)
            # The weighting is a softmax over trajectory values. Note that this is not the same as the usage
            # of Ω in eqn 4 of the TD-MPC paper. Instead it is the normalized version of it: s = Ω/ΣΩ. This
            # makes the equations: μ = Σ(s⋅Γ), σ = Σ(s⋅(Γ-μ)²).
            score = torch.exp(self.config.elite_weighting_temperature * (elite_value - max_value))
            score /= score.sum(axis=0, keepdim=True)
            # (horizon, batch, action_dim)
            _mean = torch.sum(einops.rearrange(score, "n b -> n b 1") * elite_actions, dim=1)
            _std = torch.sqrt(
                torch.sum(
                    einops.rearrange(score, "n b -> n b 1")
                    * (elite_actions - einops.rearrange(_mean, "h b d -> h 1 b d")) ** 2,
                    dim=1,
                )
            )
            # Update mean with an exponential moving average, and std with a direct replacement.
            mean = (
                self.config.gaussian_mean_momentum * mean + (1 - self.config.gaussian_mean_momentum) * _mean
            )
            std = _std.clamp_(self.config.min_std, self.config.max_std)

        # Keep track of the mean for warm-starting subsequent steps.
        self._prev_mean = mean

        # Randomly select one of the elite actions from the last iteration of MPPI/CEM using the softmax
        # scores from the last iteration.
        actions = elite_actions[:, torch.multinomial(score.T, 1).squeeze(), torch.arange(batch_size)]

        return actions

    @torch.no_grad()
    def estimate_value(self, z: Tensor, actions: Tensor):
        """Estimates the value of a trajectory as per eqn 4 of the FOWM paper.

        Args:
            z: (batch, latent_dim) tensor of initial latent states.
            actions: (horizon, batch, action_dim) tensor of action trajectories.
        Returns:
            (batch,) tensor of values.
        """
        # Initialize return and running discount factor.
        G, running_discount = 0, 1
        # Iterate over the actions in the trajectory to simulate the trajectory using the latent dynamics
        # model. Keep track of return.
        for t in range(actions.shape[0]):
            # We will compute the reward in a moment. First compute the uncertainty regularizer from eqn 4
            # of the FOWM paper.
            if self.config.uncertainty_regularizer_coeff > 0:
                regularization = -(
                    self.config.uncertainty_regularizer_coeff * self.model.Qs(z, actions[t]).std(0)
                )
            else:
                regularization = 0
            # Estimate the next state (latent) and reward.
            z, reward = self.model.latent_dynamics_and_reward(z, actions[t])
            # Update the return and running discount.
            G += running_discount * (reward + regularization)
            running_discount *= self.config.discount
        # Add the estimated value of the final state (using the minimum for a conservative estimate).
        # Do so by predicting the next action, then taking a minimum over the ensemble of state-action value
        # estimators.
        # Note: This small amount of added noise seems to help a bit at inference time as observed by success
        # metrics over 50 episodes of xarm_lift_medium_replay.
        next_action = self.model.pi(z, self.config.min_std)  # (batch, action_dim)
        terminal_values = self.model.Qs(z, next_action)  # (ensemble, batch)
        # Randomly choose 2 of the Qs for terminal value estimation (as in App C. of the FOWM paper).
        if self.config.q_ensemble_size > 2:
            G += (
                running_discount
                * torch.min(terminal_values[torch.randint(0, self.config.q_ensemble_size, size=(2,))], dim=0)[
                    0
                ]
            )
        else:
            G += running_discount * torch.min(terminal_values, dim=0)[0]
        # Finally, also regularize the terminal value.
        if self.config.uncertainty_regularizer_coeff > 0:
            G -= running_discount * self.config.uncertainty_regularizer_coeff * terminal_values.std(0)
        return G

    def forward(self, batch: dict[str, Tensor]) -> dict[str, Tensor | float]:
        """Run the batch through the model and compute the loss.

        Returns a dictionary with loss as a tensor, and other information as native floats.
        """
        device = get_device_from_parameters(self)

        batch = self.normalize_inputs(batch)
<<<<<<< HEAD
        if self._use_image:
            batch["observation.image"] = batch[self.input_image_key]
=======
        batch = dict(batch)  # shallow copy so that adding a key doesn't modify the original
        batch["observation.image"] = batch[self.input_image_key]
>>>>>>> abbb1d23
        batch = self.normalize_targets(batch)

        info = {}

        # (b, t) -> (t, b)
        for key in batch:
            if batch[key].ndim > 1:
                batch[key] = batch[key].transpose(1, 0)

        action = batch["action"]  # (t, b, action_dim)
        reward = batch["next.reward"]  # (t, b)
        observations = {k: v for k, v in batch.items() if k.startswith("observation.")}

        # Apply random image augmentations.
        if self._use_image and self.config.max_random_shift_ratio > 0:
            observations["observation.image"] = flatten_forward_unflatten(
                partial(random_shifts_aug, max_random_shift_ratio=self.config.max_random_shift_ratio),
                observations["observation.image"],
            )

        # Get the current observation for predicting trajectories, and all future observations for use in
        # the latent consistency loss and TD loss.
        current_observation, next_observations = {}, {}
        for k in observations:
            current_observation[k] = observations[k][0]
            next_observations[k] = observations[k][1:]
        horizon, batch_size = next_observations[
            "observation.image" if self._use_image else "observation.environment_state"
        ].shape[:2]

        # Run latent rollout using the latent dynamics model and policy model.
        # Note this has shape `horizon+1` because there are `horizon` actions and a current `z`. Each action
        # gives us a next `z`.
        batch_size = batch["index"].shape[0]
        z_preds = torch.empty(horizon + 1, batch_size, self.config.latent_dim, device=device)
        z_preds[0] = self.model.encode(current_observation)
        reward_preds = torch.empty_like(reward, device=device)
        for t in range(horizon):
            z_preds[t + 1], reward_preds[t] = self.model.latent_dynamics_and_reward(z_preds[t], action[t])

        # Compute Q and V value predictions based on the latent rollout.
        q_preds_ensemble = self.model.Qs(z_preds[:-1], action)  # (ensemble, horizon, batch)
        v_preds = self.model.V(z_preds[:-1])
        info.update({"Q": q_preds_ensemble.mean().item(), "V": v_preds.mean().item()})

        # Compute various targets with stopgrad.
        with torch.no_grad():
            # Latent state consistency targets.
            z_targets = self.model_target.encode(next_observations)
            # State-action value targets (or TD targets) as in eqn 3 of the FOWM. Unlike TD-MPC which uses the
            # learned state-action value function in conjunction with the learned policy: Q(z, π(z)), FOWM
            # uses a learned state value function: V(z). This means the TD targets only depend on in-sample
            # actions (not actions estimated by π).
            # Note: Here we do not use self.model_target, but self.model. This is to follow the original code
            # and the FOWM paper.
            q_targets = reward + self.config.discount * self.model.V(self.model.encode(next_observations))
            # From eqn 3 of FOWM. These appear as Q(z, a). Here we call them v_targets to emphasize that we
            # are using them to compute loss for V.
            v_targets = self.model_target.Qs(z_preds[:-1].detach(), action, return_min=True)

        # Compute losses.
        # Exponentially decay the loss weight with respect to the timestep. Steps that are more distant in the
        # future have less impact on the loss. Note: unsqueeze will let us broadcast to (seq, batch).
        temporal_loss_coeffs = torch.pow(
            self.config.temporal_decay_coeff, torch.arange(horizon, device=device)
        ).unsqueeze(-1)
        # Compute consistency loss as MSE loss between latents predicted from the rollout and latents
        # predicted from the (target model's) observation encoder.
        consistency_loss = (
            (
                temporal_loss_coeffs
                * F.mse_loss(z_preds[1:], z_targets, reduction="none").mean(dim=-1)
                # `z_preds` depends on the current observation and the actions.
                * ~batch["observation.state_is_pad"][0]
                * ~batch["action_is_pad"]
                # `z_targets` depends on the next observation.
                * ~batch["observation.state_is_pad"][1:]
            )
            .sum(0)
            .mean()
        )
        # Compute the reward loss as MSE loss between rewards predicted from the rollout and the dataset
        # rewards.
        reward_loss = (
            (
                temporal_loss_coeffs
                * F.mse_loss(reward_preds, reward, reduction="none")
                * ~batch["next.reward_is_pad"]
                # `reward_preds` depends on the current observation and the actions.
                * ~batch["observation.state_is_pad"][0]
                * ~batch["action_is_pad"]
            )
            .sum(0)
            .mean()
        )
        # Compute state-action value loss (TD loss) for all of the Q functions in the ensemble.
        q_value_loss = (
            (
                temporal_loss_coeffs
                * F.mse_loss(
                    q_preds_ensemble,
                    einops.repeat(q_targets, "t b -> e t b", e=q_preds_ensemble.shape[0]),
                    reduction="none",
                ).sum(0)  # sum over ensemble
                # `q_preds_ensemble` depends on the first observation and the actions.
                * ~batch["observation.state_is_pad"][0]
                * ~batch["action_is_pad"]
                # q_targets depends on the reward and the next observations.
                * ~batch["next.reward_is_pad"]
                * ~batch["observation.state_is_pad"][1:]
            )
            .sum(0)
            .mean()
        )
        # Compute state value loss as in eqn 3 of FOWM.
        diff = v_targets - v_preds
        # Expectile loss penalizes:
        #   - `v_preds <  v_targets` with weighting `expectile_weight`
        #   - `v_preds >= v_targets` with weighting `1 - expectile_weight`
        raw_v_value_loss = torch.where(
            diff > 0, self.config.expectile_weight, (1 - self.config.expectile_weight)
        ) * (diff**2)
        v_value_loss = (
            (
                temporal_loss_coeffs
                * raw_v_value_loss
                # `v_targets` depends on the first observation and the actions, as does `v_preds`.
                * ~batch["observation.state_is_pad"][0]
                * ~batch["action_is_pad"]
            )
            .sum(0)
            .mean()
        )

        # Calculate the advantage weighted regression loss for π as detailed in FOWM 3.1.
        # We won't need these gradients again so detach.
        z_preds = z_preds.detach()
        # Use stopgrad for the advantage calculation.
        with torch.no_grad():
            advantage = self.model_target.Qs(z_preds[:-1], action, return_min=True) - self.model.V(
                z_preds[:-1]
            )
            info["advantage"] = advantage[0]
            # (t, b)
            exp_advantage = torch.clamp(torch.exp(advantage * self.config.advantage_scaling), max=100.0)
        action_preds = self.model.pi(z_preds[:-1])  # (t, b, a)
        # Calculate the MSE between the actions and the action predictions.
        # Note: FOWM's original code calculates the log probability (wrt to a unit standard deviation
        # gaussian) and sums over the action dimension. Computing the (negative) log probability amounts to
        # multiplying the MSE by 0.5 and adding a constant offset (the log(2*pi)/2 term, times the action
        # dimension). Here we drop the constant offset as it doesn't change the optimization step, and we drop
        # the 0.5 as we instead make a configuration parameter for it (see below where we compute the total
        # loss).
        mse = F.mse_loss(action_preds, action, reduction="none").sum(-1)  # (t, b)
        # NOTE: The original implementation does not take the sum over the temporal dimension like with the
        # other losses.
        # TODO(alexander-soare): Take the sum over the temporal dimension and check that training still works
        # as well as expected.
        pi_loss = (
            exp_advantage
            * mse
            * temporal_loss_coeffs
            # `action_preds` depends on the first observation and the actions.
            * ~batch["observation.state_is_pad"][0]
            * ~batch["action_is_pad"]
        ).mean()

        loss = (
            self.config.consistency_coeff * consistency_loss
            + self.config.reward_coeff * reward_loss
            + self.config.value_coeff * q_value_loss
            + self.config.value_coeff * v_value_loss
            + self.config.pi_coeff * pi_loss
        )

        info.update(
            {
                "consistency_loss": consistency_loss.item(),
                "reward_loss": reward_loss.item(),
                "Q_value_loss": q_value_loss.item(),
                "V_value_loss": v_value_loss.item(),
                "pi_loss": pi_loss.item(),
                "loss": loss,
                "sum_loss": loss.item() * self.config.horizon,
            }
        )

        # Undo (b, t) -> (t, b).
        for key in batch:
            if batch[key].ndim > 1:
                batch[key] = batch[key].transpose(1, 0)

        return info

    def update(self):
        """Update the target model's parameters with an EMA step."""
        # Note a minor variation with respect to the original FOWM code. Here they do this based on an EMA
        # update frequency parameter which is set to 2 (every 2 steps an update is done). To simplify the code
        # we update every step and adjust the decay parameter `alpha` accordingly (0.99 -> 0.995)
        update_ema_parameters(self.model_target, self.model, self.config.target_model_momentum)


class TDMPCTOLD(nn.Module):
    """Task-Oriented Latent Dynamics (TOLD) model used in TD-MPC."""

    def __init__(self, config: TDMPCConfig):
        super().__init__()
        self.config = config
        self._encoder = TDMPCObservationEncoder(config)
        self._dynamics = nn.Sequential(
            nn.Linear(config.latent_dim + config.output_shapes["action"][0], config.mlp_dim),
            nn.LayerNorm(config.mlp_dim),
            nn.Mish(),
            nn.Linear(config.mlp_dim, config.mlp_dim),
            nn.LayerNorm(config.mlp_dim),
            nn.Mish(),
            nn.Linear(config.mlp_dim, config.latent_dim),
            nn.LayerNorm(config.latent_dim),
            nn.Sigmoid(),
        )
        self._reward = nn.Sequential(
            nn.Linear(config.latent_dim + config.output_shapes["action"][0], config.mlp_dim),
            nn.LayerNorm(config.mlp_dim),
            nn.Mish(),
            nn.Linear(config.mlp_dim, config.mlp_dim),
            nn.LayerNorm(config.mlp_dim),
            nn.Mish(),
            nn.Linear(config.mlp_dim, 1),
        )
        self._pi = nn.Sequential(
            nn.Linear(config.latent_dim, config.mlp_dim),
            nn.LayerNorm(config.mlp_dim),
            nn.Mish(),
            nn.Linear(config.mlp_dim, config.mlp_dim),
            nn.LayerNorm(config.mlp_dim),
            nn.Mish(),
            nn.Linear(config.mlp_dim, config.output_shapes["action"][0]),
        )
        self._Qs = nn.ModuleList(
            [
                nn.Sequential(
                    nn.Linear(config.latent_dim + config.output_shapes["action"][0], config.mlp_dim),
                    nn.LayerNorm(config.mlp_dim),
                    nn.Tanh(),
                    nn.Linear(config.mlp_dim, config.mlp_dim),
                    nn.ELU(),
                    nn.Linear(config.mlp_dim, 1),
                )
                for _ in range(config.q_ensemble_size)
            ]
        )
        self._V = nn.Sequential(
            nn.Linear(config.latent_dim, config.mlp_dim),
            nn.LayerNorm(config.mlp_dim),
            nn.Tanh(),
            nn.Linear(config.mlp_dim, config.mlp_dim),
            nn.ELU(),
            nn.Linear(config.mlp_dim, 1),
        )
        self._init_weights()

    def _init_weights(self):
        """Initialize model weights.

        Orthogonal initialization for all linear and convolutional layers' weights (apart from final layers
        of reward network and Q networks which get zero initialization).
        Zero initialization for all linear and convolutional layers' biases.
        """

        def _apply_fn(m):
            if isinstance(m, nn.Linear):
                nn.init.orthogonal_(m.weight.data)
                if m.bias is not None:
                    nn.init.zeros_(m.bias)
            elif isinstance(m, nn.Conv2d):
                gain = nn.init.calculate_gain("relu")
                nn.init.orthogonal_(m.weight.data, gain)
                if m.bias is not None:
                    nn.init.zeros_(m.bias)

        self.apply(_apply_fn)
        for m in [self._reward, *self._Qs]:
            assert isinstance(
                m[-1], nn.Linear
            ), "Sanity check. The last linear layer needs 0 initialization on weights."
            nn.init.zeros_(m[-1].weight)
            nn.init.zeros_(m[-1].bias)  # this has already been done, but keep this line here for good measure

    def encode(self, obs: dict[str, Tensor]) -> Tensor:
        """Encodes an observation into its latent representation."""
        return self._encoder(obs)

    def latent_dynamics_and_reward(self, z: Tensor, a: Tensor) -> tuple[Tensor, Tensor]:
        """Predict the next state's latent representation and the reward given a current latent and action.

        Args:
            z: (*, latent_dim) tensor for the current state's latent representation.
            a: (*, action_dim) tensor for the action to be applied.
        Returns:
            A tuple containing:
                - (*, latent_dim) tensor for the next state's latent representation.
                - (*,) tensor for the estimated reward.
        """
        x = torch.cat([z, a], dim=-1)
        return self._dynamics(x), self._reward(x).squeeze(-1)

    def latent_dynamics(self, z: Tensor, a: Tensor) -> Tensor:
        """Predict the next state's latent representation given a current latent and action.

        Args:
            z: (*, latent_dim) tensor for the current state's latent representation.
            a: (*, action_dim) tensor for the action to be applied.
        Returns:
            (*, latent_dim) tensor for the next state's latent representation.
        """
        x = torch.cat([z, a], dim=-1)
        return self._dynamics(x)

    def pi(self, z: Tensor, std: float = 0.0) -> Tensor:
        """Samples an action from the learned policy.

        The policy can also have added (truncated) Gaussian noise injected for encouraging exploration when
        generating rollouts for online training.

        Args:
            z: (*, latent_dim) tensor for the current state's latent representation.
            std: The standard deviation of the injected noise.
        Returns:
            (*, action_dim) tensor for the sampled action.
        """
        action = torch.tanh(self._pi(z))
        if std > 0:
            std = torch.ones_like(action) * std
            action += torch.randn_like(action) * std
        return action

    def V(self, z: Tensor) -> Tensor:  # noqa: N802
        """Predict state value (V).

        Args:
            z: (*, latent_dim) tensor for the current state's latent representation.
        Returns:
            (*,) tensor of estimated state values.
        """
        return self._V(z).squeeze(-1)

    def Qs(self, z: Tensor, a: Tensor, return_min: bool = False) -> Tensor:  # noqa: N802
        """Predict state-action value for all of the learned Q functions.

        Args:
            z: (*, latent_dim) tensor for the current state's latent representation.
            a: (*, action_dim) tensor for the action to be applied.
            return_min: Set to true for implementing the detail in App. C of the FOWM paper: randomly select
                2 of the Qs and return the minimum
        Returns:
            (q_ensemble, *) tensor for the value predictions of each learned Q function in the ensemble OR
            (*,) tensor if return_min=True.
        """
        x = torch.cat([z, a], dim=-1)
        if not return_min:
            return torch.stack([q(x).squeeze(-1) for q in self._Qs], dim=0)
        else:
            if len(self._Qs) > 2:  # noqa: SIM108
                Qs = [self._Qs[i] for i in np.random.choice(len(self._Qs), size=2)]
            else:
                Qs = self._Qs
            return torch.stack([q(x).squeeze(-1) for q in Qs], dim=0).min(dim=0)[0]


class TDMPCObservationEncoder(nn.Module):
    """Encode image and/or state vector observations."""

    def __init__(self, config: TDMPCConfig):
        """
        Creates encoders for pixel and/or state modalities.
        TODO(alexander-soare): The original work allows for multiple images by concatenating them along the
            channel dimension. Re-implement this capability.
        """
        super().__init__()
        self.config = config

        if "observation.image" in config.input_shapes:
            self.image_enc_layers = nn.Sequential(
                nn.Conv2d(
                    config.input_shapes["observation.image"][0], config.image_encoder_hidden_dim, 7, stride=2
                ),
                nn.ReLU(),
                nn.Conv2d(config.image_encoder_hidden_dim, config.image_encoder_hidden_dim, 5, stride=2),
                nn.ReLU(),
                nn.Conv2d(config.image_encoder_hidden_dim, config.image_encoder_hidden_dim, 3, stride=2),
                nn.ReLU(),
                nn.Conv2d(config.image_encoder_hidden_dim, config.image_encoder_hidden_dim, 3, stride=2),
                nn.ReLU(),
            )
            dummy_batch = torch.zeros(1, *config.input_shapes["observation.image"])
            with torch.inference_mode():
                out_shape = self.image_enc_layers(dummy_batch).shape[1:]
            self.image_enc_layers.extend(
                nn.Sequential(
                    nn.Flatten(),
                    nn.Linear(np.prod(out_shape), config.latent_dim),
                    nn.LayerNorm(config.latent_dim),
                    nn.Sigmoid(),
                )
            )
        if "observation.state" in config.input_shapes:
            self.state_enc_layers = nn.Sequential(
                nn.Linear(config.input_shapes["observation.state"][0], config.state_encoder_hidden_dim),
                nn.ELU(),
                nn.Linear(config.state_encoder_hidden_dim, config.latent_dim),
                nn.LayerNorm(config.latent_dim),
                nn.Sigmoid(),
            )
        if "observation.environment_state" in config.input_shapes:
            self.env_state_enc_layers = nn.Sequential(
                nn.Linear(
                    config.input_shapes["observation.environment_state"][0], config.state_encoder_hidden_dim
                ),
                nn.ELU(),
                nn.Linear(config.state_encoder_hidden_dim, config.latent_dim),
                nn.LayerNorm(config.latent_dim),
                nn.Sigmoid(),
            )

    def forward(self, obs_dict: dict[str, Tensor]) -> Tensor:
        """Encode the image and/or state vector.

        Each modality is encoded into a feature vector of size (latent_dim,) and then a uniform mean is taken
        over all features.
        """
        feat = []
        # NOTE: Order of observations matters here.
        if "observation.image" in self.config.input_shapes:
            feat.append(flatten_forward_unflatten(self.image_enc_layers, obs_dict["observation.image"]))
        if "observation.environment_state" in self.config.input_shapes:
            feat.append(self.env_state_enc_layers(obs_dict["observation.environment_state"]))
        if "observation.state" in self.config.input_shapes:
            feat.append(self.state_enc_layers(obs_dict["observation.state"]))
        return torch.stack(feat, dim=0).mean(0)


def random_shifts_aug(x: Tensor, max_random_shift_ratio: float) -> Tensor:
    """Randomly shifts images horizontally and vertically.

    Adapted from https://github.com/facebookresearch/drqv2
    """
    b, _, h, w = x.size()
    assert h == w, "non-square images not handled yet"
    pad = int(round(max_random_shift_ratio * h))
    x = F.pad(x, tuple([pad] * 4), "replicate")
    eps = 1.0 / (h + 2 * pad)
    arange = torch.linspace(
        -1.0 + eps,
        1.0 - eps,
        h + 2 * pad,
        device=x.device,
        dtype=torch.float32,
    )[:h]
    arange = einops.repeat(arange, "w -> h w 1", h=h)
    base_grid = torch.cat([arange, arange.transpose(1, 0)], dim=2)
    base_grid = einops.repeat(base_grid, "h w c -> b h w c", b=b)
    # A random shift in units of pixels and within the boundaries of the padding.
    shift = torch.randint(
        0,
        2 * pad + 1,
        size=(b, 1, 1, 2),
        device=x.device,
        dtype=torch.float32,
    )
    shift *= 2.0 / (h + 2 * pad)
    grid = base_grid + shift
    return F.grid_sample(x, grid, padding_mode="zeros", align_corners=False)


def update_ema_parameters(ema_net: nn.Module, net: nn.Module, alpha: float):
    """Update EMA parameters in place with ema_param <- alpha * ema_param + (1 - alpha) * param."""
    for ema_module, module in zip(ema_net.modules(), net.modules(), strict=True):
        for (n_p_ema, p_ema), (n_p, p) in zip(
            ema_module.named_parameters(recurse=False), module.named_parameters(recurse=False), strict=True
        ):
            assert n_p_ema == n_p, "Parameter names don't match for EMA model update"
            if isinstance(p, dict):
                raise RuntimeError("Dict parameter not supported")
            if isinstance(module, nn.modules.batchnorm._BatchNorm) or not p.requires_grad:
                # Copy BatchNorm parameters, and non-trainable parameters directly.
                p_ema.copy_(p.to(dtype=p_ema.dtype).data)
            with torch.no_grad():
                p_ema.mul_(alpha)
                p_ema.add_(p.to(dtype=p_ema.dtype).data, alpha=1 - alpha)


def flatten_forward_unflatten(fn: Callable[[Tensor], Tensor], image_tensor: Tensor) -> Tensor:
    """Helper to temporarily flatten extra dims at the start of the image tensor.

    Args:
        fn: Callable that the image tensor will be passed to. It should accept (B, C, H, W) and return
            (B, *), where * is any number of dimensions.
        image_tensor: An image tensor of shape (**, C, H, W), where ** is any number of dimensions, generally
            different from *.
    Returns:
        A return value from the callable reshaped to (**, *).
    """
    if image_tensor.ndim == 4:
        return fn(image_tensor)
    start_dims = image_tensor.shape[:-3]
    inp = torch.flatten(image_tensor, end_dim=-4)
    flat_out = fn(inp)
    return torch.reshape(flat_out, (*start_dims, *flat_out.shape[1:]))<|MERGE_RESOLUTION|>--- conflicted
+++ resolved
@@ -146,13 +146,9 @@
     def select_action(self, batch: dict[str, Tensor]) -> Tensor:
         """Select a single action given environment observations."""
         batch = self.normalize_inputs(batch)
-<<<<<<< HEAD
         if self._use_image:
+            batch = dict(batch)  # shallow copy so that adding a key doesn't modify the original
             batch["observation.image"] = batch[self.input_image_key]
-=======
-        batch = dict(batch)  # shallow copy so that adding a key doesn't modify the original
-        batch["observation.image"] = batch[self.input_image_key]
->>>>>>> abbb1d23
 
         self._queues = populate_queues(self._queues, batch)
 
@@ -346,13 +342,9 @@
         device = get_device_from_parameters(self)
 
         batch = self.normalize_inputs(batch)
-<<<<<<< HEAD
         if self._use_image:
+            batch = dict(batch)  # shallow copy so that adding a key doesn't modify the original
             batch["observation.image"] = batch[self.input_image_key]
-=======
-        batch = dict(batch)  # shallow copy so that adding a key doesn't modify the original
-        batch["observation.image"] = batch[self.input_image_key]
->>>>>>> abbb1d23
         batch = self.normalize_targets(batch)
 
         info = {}
