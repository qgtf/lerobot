"""Diffusion Policy as per "Diffusion Policy: Visuomotor Policy Learning via Action Diffusion"

TODO(alexander-soare):
  - Remove reliance on Robomimic for SpatialSoftmax.
  - Remove reliance on diffusers for DDPMScheduler and LR scheduler.
  - Move EMA out of policy.
  - Consolidate _DiffusionUnetImagePolicy into DiffusionPolicy.
  - One more pass on comments and documentation.
"""

import copy
import math
from collections import deque
from typing import Callable

import einops
import torch
import torch.nn.functional as F  # noqa: N812
import torchvision
from diffusers.schedulers.scheduling_ddpm import DDPMScheduler
from huggingface_hub import PyTorchModelHubMixin
from robomimic.models.base_nets import SpatialSoftmax
from torch import Tensor, nn
from torch.nn.modules.batchnorm import _BatchNorm

from lerobot.common.policies.diffusion.configuration_diffusion import DiffusionConfig
from lerobot.common.policies.normalize import Normalize, Unnormalize
from lerobot.common.policies.utils import (
    get_device_from_parameters,
    get_dtype_from_parameters,
    populate_queues,
)


class DiffusionPolicy(nn.Module, PyTorchModelHubMixin):
    """
    Diffusion Policy as per "Diffusion Policy: Visuomotor Policy Learning via Action Diffusion"
    (paper: https://arxiv.org/abs/2303.04137, code: https://github.com/real-stanford/diffusion_policy).
    """

    name = "diffusion"

    def __init__(
        self,
<<<<<<< HEAD
        cfg: DiffusionConfig | None = None,
        dataset_stats: dict[str, dict[str, Tensor]] | None = None,
    ):
        """
        Args:
            cfg: Policy configuration class instance or None, in which case the default instantiation of the
                 configuration class is used.
            dataset_stats: Dataset statistics to be used for normalization. If not passed here, it is expected
                that they will be passed with a call to `load_state_dict` before the policy is used.
        """
        super().__init__()
        if cfg is None:
            cfg = DiffusionConfig()
        self.cfg = cfg
        self.normalize_inputs = Normalize(cfg.input_shapes, cfg.input_normalization_modes, dataset_stats)
        self.normalize_targets = Normalize(cfg.output_shapes, cfg.output_normalization_modes, dataset_stats)
=======
        config: DiffusionConfig | None = None,
        dataset_stats=None,
    ):
        """
        Args:
            config: Policy configuration class instance or None, in which case the default instantiation of
                    the configuration class is used.
        """
        super().__init__()
        # TODO(alexander-soare): LR scheduler will be removed.
        if config is None:
            config = DiffusionConfig()
        self.config = config
        self.normalize_inputs = Normalize(
            config.input_shapes, config.input_normalization_modes, dataset_stats
        )
        self.normalize_targets = Normalize(
            config.output_shapes, config.output_normalization_modes, dataset_stats
        )
>>>>>>> a4891095
        self.unnormalize_outputs = Unnormalize(
            config.output_shapes, config.output_normalization_modes, dataset_stats
        )

        # queues are populated during rollout of the policy, they contain the n latest observations and actions
        self._queues = None

        self.diffusion = DiffusionModel(config)

        # TODO(alexander-soare): This should probably be managed outside of the policy class.
        self.ema_diffusion = None
        self.ema = None
        if self.config.use_ema:
            self.ema_diffusion = copy.deepcopy(self.diffusion)
            self.ema = DiffusionEMA(config, model=self.ema_diffusion)

    def reset(self):
        """
        Clear observation and action queues. Should be called on `env.reset()`
        """
        self._queues = {
            "observation.image": deque(maxlen=self.config.n_obs_steps),
            "observation.state": deque(maxlen=self.config.n_obs_steps),
            "action": deque(maxlen=self.config.n_action_steps),
        }

    @torch.no_grad
    def select_action(self, batch: dict[str, Tensor]) -> Tensor:
        """Select a single action given environment observations.

        This method handles caching a history of observations and an action trajectory generated by the
        underlying diffusion model. Here's how it works:
          - `n_obs_steps` steps worth of observations are cached (for the first steps, the observation is
            copied `n_obs_steps` times to fill the cache).
          - The diffusion model generates `horizon` steps worth of actions.
          - `n_action_steps` worth of actions are actually kept for execution, starting from the current step.
        Schematically this looks like:
            ----------------------------------------------------------------------------------------------
            (legend: o = n_obs_steps, h = horizon, a = n_action_steps)
            |timestep            | n-o+1 | n-o+2 | ..... | n     | ..... | n+a-1 | n+a   | ..... |n-o+1+h|
            |observation is used | YES   | YES   | YES   | NO    | NO    | NO    | NO    | NO    | NO    |
            |action is generated | YES   | YES   | YES   | YES   | YES   | YES   | YES   | YES   | YES   |
            |action is used      | NO    | NO    | NO    | YES   | YES   | YES   | NO    | NO    | NO    |
            ----------------------------------------------------------------------------------------------
        Note that this means we require: `n_action_steps < horizon - n_obs_steps + 1`. Also, note that
        "horizon" may not the best name to describe what the variable actually means, because this period is
        actually measured from the first observation which (if `n_obs_steps` > 1) happened in the past.

        Note: this method uses the ema model weights if self.training == False, otherwise the non-ema model
        weights.
        """
        assert "observation.image" in batch
        assert "observation.state" in batch
        assert len(batch) == 2

        batch = self.normalize_inputs(batch)

        self._queues = populate_queues(self._queues, batch)

        if len(self._queues["action"]) == 0:
            # stack n latest observations from the queue
            batch = {key: torch.stack(list(self._queues[key]), dim=1) for key in batch}
            if not self.training and self.ema_diffusion is not None:
                actions = self.ema_diffusion.generate_actions(batch)
            else:
                actions = self.diffusion.generate_actions(batch)

            # TODO(rcadene): make above methods return output dictionary?
            actions = self.unnormalize_outputs({"action": actions})["action"]

            self._queues["action"].extend(actions.transpose(0, 1))

        action = self._queues["action"].popleft()
        return action

    def forward(self, batch: dict[str, Tensor]) -> dict[str, Tensor]:
        """Run the batch through the model and compute the loss for training or validation."""
        batch = self.normalize_inputs(batch)
        batch = self.normalize_targets(batch)
        loss = self.diffusion.compute_loss(batch)
        return {"loss": loss}


class DiffusionModel(nn.Module):
    def __init__(self, config: DiffusionConfig):
        super().__init__()
        self.config = config

        self.rgb_encoder = DiffusionRgbEncoder(config)
        self.unet = DiffusionConditionalUnet1d(
            config,
            global_cond_dim=(config.output_shapes["action"][0] + self.rgb_encoder.feature_dim)
            * config.n_obs_steps,
        )

        self.noise_scheduler = DDPMScheduler(
            num_train_timesteps=config.num_train_timesteps,
            beta_start=config.beta_start,
            beta_end=config.beta_end,
            beta_schedule=config.beta_schedule,
            variance_type="fixed_small",
            clip_sample=config.clip_sample,
            clip_sample_range=config.clip_sample_range,
            prediction_type=config.prediction_type,
        )

        if config.num_inference_steps is None:
            self.num_inference_steps = self.noise_scheduler.config.num_train_timesteps
        else:
            self.num_inference_steps = config.num_inference_steps

    # ========= inference  ============
    def conditional_sample(
        self, batch_size: int, global_cond: Tensor | None = None, generator: torch.Generator | None = None
    ) -> Tensor:
        device = get_device_from_parameters(self)
        dtype = get_dtype_from_parameters(self)

        # Sample prior.
        sample = torch.randn(
            size=(batch_size, self.config.horizon, self.config.output_shapes["action"][0]),
            dtype=dtype,
            device=device,
            generator=generator,
        )

        self.noise_scheduler.set_timesteps(self.num_inference_steps)

        for t in self.noise_scheduler.timesteps:
            # Predict model output.
            model_output = self.unet(
                sample,
                torch.full(sample.shape[:1], t, dtype=torch.long, device=sample.device),
                global_cond=global_cond,
            )
            # Compute previous image: x_t -> x_t-1
            sample = self.noise_scheduler.step(model_output, t, sample, generator=generator).prev_sample

        return sample

    def generate_actions(self, batch: dict[str, Tensor]) -> Tensor:
        """
        This function expects `batch` to have (at least):
        {
            "observation.state": (B, n_obs_steps, state_dim)
            "observation.image": (B, n_obs_steps, C, H, W)
        }
        """
        assert set(batch).issuperset({"observation.state", "observation.image"})
        batch_size, n_obs_steps = batch["observation.state"].shape[:2]
        assert n_obs_steps == self.config.n_obs_steps

        # Extract image feature (first combine batch and sequence dims).
        img_features = self.rgb_encoder(einops.rearrange(batch["observation.image"], "b n ... -> (b n) ..."))
        # Separate batch and sequence dims.
        img_features = einops.rearrange(img_features, "(b n) ... -> b n ...", b=batch_size)
        # Concatenate state and image features then flatten to (B, global_cond_dim).
        global_cond = torch.cat([batch["observation.state"], img_features], dim=-1).flatten(start_dim=1)

        # run sampling
        sample = self.conditional_sample(batch_size, global_cond=global_cond)

        # `horizon` steps worth of actions (from the first observation).
        actions = sample[..., : self.config.output_shapes["action"][0]]
        # Extract `n_action_steps` steps worth of actions (from the current observation).
        start = n_obs_steps - 1
        end = start + self.config.n_action_steps
        actions = actions[:, start:end]

        return actions

    def compute_loss(self, batch: dict[str, Tensor]) -> Tensor:
        """
        This function expects `batch` to have (at least):
        {
            "observation.state": (B, n_obs_steps, state_dim)
            "observation.image": (B, n_obs_steps, C, H, W)
            "action": (B, horizon, action_dim)
            "action_is_pad": (B, horizon)
        }
        """
        # Input validation.
        assert set(batch).issuperset({"observation.state", "observation.image", "action", "action_is_pad"})
        batch_size, n_obs_steps = batch["observation.state"].shape[:2]
        horizon = batch["action"].shape[1]
        assert horizon == self.config.horizon
        assert n_obs_steps == self.config.n_obs_steps

        # Extract image feature (first combine batch and sequence dims).
        img_features = self.rgb_encoder(einops.rearrange(batch["observation.image"], "b n ... -> (b n) ..."))
        # Separate batch and sequence dims.
        img_features = einops.rearrange(img_features, "(b n) ... -> b n ...", b=batch_size)
        # Concatenate state and image features then flatten to (B, global_cond_dim).
        global_cond = torch.cat([batch["observation.state"], img_features], dim=-1).flatten(start_dim=1)

        trajectory = batch["action"]

        # Forward diffusion.
        # Sample noise to add to the trajectory.
        eps = torch.randn(trajectory.shape, device=trajectory.device)
        # Sample a random noising timestep for each item in the batch.
        timesteps = torch.randint(
            low=0,
            high=self.noise_scheduler.config.num_train_timesteps,
            size=(trajectory.shape[0],),
            device=trajectory.device,
        ).long()
        # Add noise to the clean trajectories according to the noise magnitude at each timestep.
        noisy_trajectory = self.noise_scheduler.add_noise(trajectory, eps, timesteps)

        # Run the denoising network (that might denoise the trajectory, or attempt to predict the noise).
        pred = self.unet(noisy_trajectory, timesteps, global_cond=global_cond)

        # Compute the loss.
        # The target is either the original trajectory, or the noise.
        if self.config.prediction_type == "epsilon":
            target = eps
        elif self.config.prediction_type == "sample":
            target = batch["action"]
        else:
            raise ValueError(f"Unsupported prediction type {self.config.prediction_type}")

        loss = F.mse_loss(pred, target, reduction="none")

        # Mask loss wherever the action is padded with copies (edges of the dataset trajectory).
        if "action_is_pad" in batch:
            in_episode_bound = ~batch["action_is_pad"]
            loss = loss * in_episode_bound.unsqueeze(-1)

        return loss.mean()


class DiffusionRgbEncoder(nn.Module):
    """Encoder an RGB image into a 1D feature vector.

    Includes the ability to normalize and crop the image first.
    """

    def __init__(self, config: DiffusionConfig):
        super().__init__()
        # Set up optional preprocessing.
        if config.crop_shape is not None:
            self.do_crop = True
            # Always use center crop for eval
            self.center_crop = torchvision.transforms.CenterCrop(config.crop_shape)
            if config.crop_is_random:
                self.maybe_random_crop = torchvision.transforms.RandomCrop(config.crop_shape)
            else:
                self.maybe_random_crop = self.center_crop
        else:
            self.do_crop = False

        # Set up backbone.
        backbone_model = getattr(torchvision.models, config.vision_backbone)(
            weights=config.pretrained_backbone_weights
        )
        # Note: This assumes that the layer4 feature map is children()[-3]
        # TODO(alexander-soare): Use a safer alternative.
        self.backbone = nn.Sequential(*(list(backbone_model.children())[:-2]))
        if config.use_group_norm:
            if config.pretrained_backbone_weights:
                raise ValueError(
                    "You can't replace BatchNorm in a pretrained model without ruining the weights!"
                )
            self.backbone = _replace_submodules(
                root_module=self.backbone,
                predicate=lambda x: isinstance(x, nn.BatchNorm2d),
                func=lambda x: nn.GroupNorm(num_groups=x.num_features // 16, num_channels=x.num_features),
            )

        # Set up pooling and final layers.
        # Use a dry run to get the feature map shape.
        with torch.inference_mode():
            feat_map_shape = tuple(
                self.backbone(torch.zeros(size=(1, *config.input_shapes["observation.image"]))).shape[1:]
            )
        self.pool = SpatialSoftmax(feat_map_shape, num_kp=config.spatial_softmax_num_keypoints)
        self.feature_dim = config.spatial_softmax_num_keypoints * 2
        self.out = nn.Linear(config.spatial_softmax_num_keypoints * 2, self.feature_dim)
        self.relu = nn.ReLU()

    def forward(self, x: Tensor) -> Tensor:
        """
        Args:
            x: (B, C, H, W) image tensor with pixel values in [0, 1].
        Returns:
            (B, D) image feature.
        """
        # Preprocess: maybe crop (if it was set up in the __init__).
        if self.do_crop:
            if self.training:  # noqa: SIM108
                x = self.maybe_random_crop(x)
            else:
                # Always use center crop for eval.
                x = self.center_crop(x)
        # Extract backbone feature.
        x = torch.flatten(self.pool(self.backbone(x)), start_dim=1)
        # Final linear layer with non-linearity.
        x = self.relu(self.out(x))
        return x


def _replace_submodules(
    root_module: nn.Module, predicate: Callable[[nn.Module], bool], func: Callable[[nn.Module], nn.Module]
) -> nn.Module:
    """
    Args:
        root_module: The module for which the submodules need to be replaced
        predicate: Takes a module as an argument and must return True if the that module is to be replaced.
        func: Takes a module as an argument and returns a new module to replace it with.
    Returns:
        The root module with its submodules replaced.
    """
    if predicate(root_module):
        return func(root_module)

    replace_list = [k.split(".") for k, m in root_module.named_modules(remove_duplicate=True) if predicate(m)]
    for *parents, k in replace_list:
        parent_module = root_module
        if len(parents) > 0:
            parent_module = root_module.get_submodule(".".join(parents))
        if isinstance(parent_module, nn.Sequential):
            src_module = parent_module[int(k)]
        else:
            src_module = getattr(parent_module, k)
        tgt_module = func(src_module)
        if isinstance(parent_module, nn.Sequential):
            parent_module[int(k)] = tgt_module
        else:
            setattr(parent_module, k, tgt_module)
    # verify that all BN are replaced
    assert not any(predicate(m) for _, m in root_module.named_modules(remove_duplicate=True))
    return root_module


class DiffusionSinusoidalPosEmb(nn.Module):
    """1D sinusoidal positional embeddings as in Attention is All You Need."""

    def __init__(self, dim: int):
        super().__init__()
        self.dim = dim

    def forward(self, x: Tensor) -> Tensor:
        device = x.device
        half_dim = self.dim // 2
        emb = math.log(10000) / (half_dim - 1)
        emb = torch.exp(torch.arange(half_dim, device=device) * -emb)
        emb = x.unsqueeze(-1) * emb.unsqueeze(0)
        emb = torch.cat((emb.sin(), emb.cos()), dim=-1)
        return emb


class DiffusionConv1dBlock(nn.Module):
    """Conv1d --> GroupNorm --> Mish"""

    def __init__(self, inp_channels, out_channels, kernel_size, n_groups=8):
        super().__init__()

        self.block = nn.Sequential(
            nn.Conv1d(inp_channels, out_channels, kernel_size, padding=kernel_size // 2),
            nn.GroupNorm(n_groups, out_channels),
            nn.Mish(),
        )

    def forward(self, x):
        return self.block(x)


class DiffusionConditionalUnet1d(nn.Module):
    """A 1D convolutional UNet with FiLM modulation for conditioning.

    Note: this removes local conditioning as compared to the original diffusion policy code.
    """

    def __init__(self, config: DiffusionConfig, global_cond_dim: int):
        super().__init__()

        self.config = config

        # Encoder for the diffusion timestep.
        self.diffusion_step_encoder = nn.Sequential(
            DiffusionSinusoidalPosEmb(config.diffusion_step_embed_dim),
            nn.Linear(config.diffusion_step_embed_dim, config.diffusion_step_embed_dim * 4),
            nn.Mish(),
            nn.Linear(config.diffusion_step_embed_dim * 4, config.diffusion_step_embed_dim),
        )

        # The FiLM conditioning dimension.
        cond_dim = config.diffusion_step_embed_dim + global_cond_dim

        # In channels / out channels for each downsampling block in the Unet's encoder. For the decoder, we
        # just reverse these.
        in_out = [(config.output_shapes["action"][0], config.down_dims[0])] + list(
            zip(config.down_dims[:-1], config.down_dims[1:], strict=True)
        )

        # Unet encoder.
        common_res_block_kwargs = {
            "cond_dim": cond_dim,
            "kernel_size": config.kernel_size,
            "n_groups": config.n_groups,
            "use_film_scale_modulation": config.use_film_scale_modulation,
        }
        self.down_modules = nn.ModuleList([])
        for ind, (dim_in, dim_out) in enumerate(in_out):
            is_last = ind >= (len(in_out) - 1)
            self.down_modules.append(
                nn.ModuleList(
                    [
                        DiffusionConditionalResidualBlock1d(dim_in, dim_out, **common_res_block_kwargs),
                        DiffusionConditionalResidualBlock1d(dim_out, dim_out, **common_res_block_kwargs),
                        # Downsample as long as it is not the last block.
                        nn.Conv1d(dim_out, dim_out, 3, 2, 1) if not is_last else nn.Identity(),
                    ]
                )
            )

        # Processing in the middle of the auto-encoder.
        self.mid_modules = nn.ModuleList(
            [
                DiffusionConditionalResidualBlock1d(
                    config.down_dims[-1], config.down_dims[-1], **common_res_block_kwargs
                ),
                DiffusionConditionalResidualBlock1d(
                    config.down_dims[-1], config.down_dims[-1], **common_res_block_kwargs
                ),
            ]
        )

        # Unet decoder.
        self.up_modules = nn.ModuleList([])
        for ind, (dim_out, dim_in) in enumerate(reversed(in_out[1:])):
            is_last = ind >= (len(in_out) - 1)
            self.up_modules.append(
                nn.ModuleList(
                    [
                        # dim_in * 2, because it takes the encoder's skip connection as well
                        DiffusionConditionalResidualBlock1d(dim_in * 2, dim_out, **common_res_block_kwargs),
                        DiffusionConditionalResidualBlock1d(dim_out, dim_out, **common_res_block_kwargs),
                        # Upsample as long as it is not the last block.
                        nn.ConvTranspose1d(dim_out, dim_out, 4, 2, 1) if not is_last else nn.Identity(),
                    ]
                )
            )

        self.final_conv = nn.Sequential(
            DiffusionConv1dBlock(config.down_dims[0], config.down_dims[0], kernel_size=config.kernel_size),
            nn.Conv1d(config.down_dims[0], config.output_shapes["action"][0], 1),
        )

    def forward(self, x: Tensor, timestep: Tensor | int, global_cond=None) -> Tensor:
        """
        Args:
            x: (B, T, input_dim) tensor for input to the Unet.
            timestep: (B,) tensor of (timestep_we_are_denoising_from - 1).
            global_cond: (B, global_cond_dim)
            output: (B, T, input_dim)
        Returns:
            (B, T, input_dim) diffusion model prediction.
        """
        # For 1D convolutions we'll need feature dimension first.
        x = einops.rearrange(x, "b t d -> b d t")

        timesteps_embed = self.diffusion_step_encoder(timestep)

        # If there is a global conditioning feature, concatenate it to the timestep embedding.
        if global_cond is not None:
            global_feature = torch.cat([timesteps_embed, global_cond], axis=-1)
        else:
            global_feature = timesteps_embed

        # Run encoder, keeping track of skip features to pass to the decoder.
        encoder_skip_features: list[Tensor] = []
        for resnet, resnet2, downsample in self.down_modules:
            x = resnet(x, global_feature)
            x = resnet2(x, global_feature)
            encoder_skip_features.append(x)
            x = downsample(x)

        for mid_module in self.mid_modules:
            x = mid_module(x, global_feature)

        # Run decoder, using the skip features from the encoder.
        for resnet, resnet2, upsample in self.up_modules:
            x = torch.cat((x, encoder_skip_features.pop()), dim=1)
            x = resnet(x, global_feature)
            x = resnet2(x, global_feature)
            x = upsample(x)

        x = self.final_conv(x)

        x = einops.rearrange(x, "b d t -> b t d")
        return x


class DiffusionConditionalResidualBlock1d(nn.Module):
    """ResNet style 1D convolutional block with FiLM modulation for conditioning."""

    def __init__(
        self,
        in_channels: int,
        out_channels: int,
        cond_dim: int,
        kernel_size: int = 3,
        n_groups: int = 8,
        # Set to True to do scale modulation with FiLM as well as bias modulation (defaults to False meaning
        # FiLM just modulates bias).
        use_film_scale_modulation: bool = False,
    ):
        super().__init__()

        self.use_film_scale_modulation = use_film_scale_modulation
        self.out_channels = out_channels

        self.conv1 = DiffusionConv1dBlock(in_channels, out_channels, kernel_size, n_groups=n_groups)

        # FiLM modulation (https://arxiv.org/abs/1709.07871) outputs per-channel bias and (maybe) scale.
        cond_channels = out_channels * 2 if use_film_scale_modulation else out_channels
        self.cond_encoder = nn.Sequential(nn.Mish(), nn.Linear(cond_dim, cond_channels))

        self.conv2 = DiffusionConv1dBlock(out_channels, out_channels, kernel_size, n_groups=n_groups)

        # A final convolution for dimension matching the residual (if needed).
        self.residual_conv = (
            nn.Conv1d(in_channels, out_channels, 1) if in_channels != out_channels else nn.Identity()
        )

    def forward(self, x: Tensor, cond: Tensor) -> Tensor:
        """
        Args:
            x: (B, in_channels, T)
            cond: (B, cond_dim)
        Returns:
            (B, out_channels, T)
        """
        out = self.conv1(x)

        # Get condition embedding. Unsqueeze for broadcasting to `out`, resulting in (B, out_channels, 1).
        cond_embed = self.cond_encoder(cond).unsqueeze(-1)
        if self.use_film_scale_modulation:
            # Treat the embedding as a list of scales and biases.
            scale = cond_embed[:, : self.out_channels]
            bias = cond_embed[:, self.out_channels :]
            out = scale * out + bias
        else:
            # Treat the embedding as biases.
            out = out + cond_embed

        out = self.conv2(out)
        out = out + self.residual_conv(x)
        return out


class DiffusionEMA:
    """
    Exponential Moving Average of models weights
    """

    def __init__(self, config: DiffusionConfig, model: nn.Module):
        """
        @crowsonkb's notes on EMA Warmup:
            If gamma=1 and power=1, implements a simple average. gamma=1, power=2/3 are good values for models
            you plan to train for a million or more steps (reaches decay factor 0.999 at 31.6K steps, 0.9999
            at 1M steps), gamma=1, power=3/4 for models you plan to train for less (reaches decay factor 0.999
            at 10K steps, 0.9999 at 215.4k steps).
        Args:
            inv_gamma (float): Inverse multiplicative factor of EMA warmup. Default: 1.
            power (float): Exponential factor of EMA warmup. Default: 2/3.
            min_alpha (float): The minimum EMA decay rate. Default: 0.
        """

        self.averaged_model = model
        self.averaged_model.eval()
        self.averaged_model.requires_grad_(False)

        self.update_after_step = config.ema_update_after_step
        self.inv_gamma = config.ema_inv_gamma
        self.power = config.ema_power
        self.min_alpha = config.ema_min_alpha
        self.max_alpha = config.ema_max_alpha

        self.alpha = 0.0
        self.optimization_step = 0

    def get_decay(self, optimization_step):
        """
        Compute the decay factor for the exponential moving average.
        """
        step = max(0, optimization_step - self.update_after_step - 1)
        value = 1 - (1 + step / self.inv_gamma) ** -self.power

        if step <= 0:
            return 0.0

        return max(self.min_alpha, min(value, self.max_alpha))

    @torch.no_grad()
    def step(self, new_model):
        self.alpha = self.get_decay(self.optimization_step)

        for module, ema_module in zip(new_model.modules(), self.averaged_model.modules(), strict=True):
            # Iterate over immediate parameters only.
            for param, ema_param in zip(
                module.parameters(recurse=False), ema_module.parameters(recurse=False), strict=True
            ):
                if isinstance(param, dict):
                    raise RuntimeError("Dict parameter not supported")
                if isinstance(module, _BatchNorm) or not param.requires_grad:
                    # Copy BatchNorm parameters, and non-trainable parameters directly.
                    ema_param.copy_(param.to(dtype=ema_param.dtype).data)
                else:
                    ema_param.mul_(self.alpha)
                    ema_param.add_(param.data.to(dtype=ema_param.dtype), alpha=1 - self.alpha)

        self.optimization_step += 1<|MERGE_RESOLUTION|>--- conflicted
+++ resolved
@@ -42,34 +42,17 @@
 
     def __init__(
         self,
-<<<<<<< HEAD
-        cfg: DiffusionConfig | None = None,
+        config: DiffusionConfig | None = None,
         dataset_stats: dict[str, dict[str, Tensor]] | None = None,
     ):
         """
         Args:
-            cfg: Policy configuration class instance or None, in which case the default instantiation of the
-                 configuration class is used.
+            config: Policy configuration class instance or None, in which case the default instantiation of
+                the configuration class is used.
             dataset_stats: Dataset statistics to be used for normalization. If not passed here, it is expected
                 that they will be passed with a call to `load_state_dict` before the policy is used.
         """
         super().__init__()
-        if cfg is None:
-            cfg = DiffusionConfig()
-        self.cfg = cfg
-        self.normalize_inputs = Normalize(cfg.input_shapes, cfg.input_normalization_modes, dataset_stats)
-        self.normalize_targets = Normalize(cfg.output_shapes, cfg.output_normalization_modes, dataset_stats)
-=======
-        config: DiffusionConfig | None = None,
-        dataset_stats=None,
-    ):
-        """
-        Args:
-            config: Policy configuration class instance or None, in which case the default instantiation of
-                    the configuration class is used.
-        """
-        super().__init__()
-        # TODO(alexander-soare): LR scheduler will be removed.
         if config is None:
             config = DiffusionConfig()
         self.config = config
@@ -79,7 +62,6 @@
         self.normalize_targets = Normalize(
             config.output_shapes, config.output_normalization_modes, dataset_stats
         )
->>>>>>> a4891095
         self.unnormalize_outputs = Unnormalize(
             config.output_shapes, config.output_normalization_modes, dataset_stats
         )
