#!/usr/bin/env python

# Copyright 2024 The HuggingFace Inc. team. All rights reserved.
#
# Licensed under the Apache License, Version 2.0 (the "License");
# you may not use this file except in compliance with the License.
# You may obtain a copy of the License at
#
#     http://www.apache.org/licenses/LICENSE-2.0
#
# Unless required by applicable law or agreed to in writing, software
# distributed under the License is distributed on an "AS IS" BASIS,
# WITHOUT WARRANTIES OR CONDITIONS OF ANY KIND, either express or implied.
# See the License for the specific language governing permissions and
# limitations under the License.
"""
This file contains download scripts for raw datasets.

Example of usage:
```
python lerobot/common/datasets/push_dataset_to_hub/_download_raw.py \
--raw-dir data/cadene/pusht_raw \
--repo-id cadene/pusht_raw
```
"""

import argparse
import logging
import warnings
from pathlib import Path

from huggingface_hub import snapshot_download

<<<<<<< HEAD
RAW_REPO_IDS = [
    "cadene/pusht_image_raw",
    "cadene/xarm_lift_medium_image_raw",
    "cadene/xarm_lift_medium_replay_image_raw",
    "cadene/xarm_push_medium_image_raw",
    "cadene/xarm_push_medium_replay_image_raw",
    "cadene/aloha_sim_insertion_human_image_raw",
    "cadene/aloha_sim_insertion_scripted_image_raw",
    "cadene/aloha_sim_transfer_cube_human_image_raw",
    "cadene/aloha_sim_transfer_cube_scripted_image_raw",
    "cadene/pusht_raw",
    "cadene/xarm_lift_medium_raw",
    "cadene/xarm_lift_medium_replay_raw",
    "cadene/xarm_push_medium_raw",
    "cadene/xarm_push_medium_replay_raw",
    "cadene/aloha_sim_insertion_human_raw",
    "cadene/aloha_sim_insertion_scripted_raw",
    "cadene/aloha_sim_transfer_cube_human_raw",
    "cadene/aloha_sim_transfer_cube_scripted_raw",
    "cadene/aloha_mobile_cabinet_raw",
    "cadene/aloha_mobile_chair_raw",
    "cadene/aloha_mobile_elevator_raw",
    "cadene/aloha_mobile_shrimp_raw",
    "cadene/aloha_mobile_wash_pan_raw",
    "cadene/aloha_mobile_wipe_wine_raw",
    "cadene/aloha_static_battery_raw",
    "cadene/aloha_static_candy_raw",
    "cadene/aloha_static_coffee_raw",
    "cadene/aloha_static_coffee_new_raw",
    "cadene/aloha_static_cups_open_raw",
    "cadene/aloha_static_fork_pick_up_raw",
    "cadene/aloha_static_pingpong_test_raw",
    "cadene/aloha_static_pro_pencil_raw",
    "cadene/aloha_static_screw_driver_raw",
    "cadene/aloha_static_tape_raw",
    "cadene/aloha_static_thread_velcro_raw",
    "cadene/aloha_static_towel_raw",
    "cadene/aloha_static_vinh_cup_raw",
    "cadene/aloha_static_vinh_cup_left_raw",
    "cadene/aloha_static_ziploc_slide_raw",
    "cadene/umi_cup_in_the_wild_raw",
=======
AVAILABLE_RAW_REPO_IDS = [
    "lerobot-raw/aloha_mobile_cabinet_raw",
    "lerobot-raw/aloha_mobile_chair_raw",
    "lerobot-raw/aloha_mobile_elevator_raw",
    "lerobot-raw/aloha_mobile_shrimp_raw",
    "lerobot-raw/aloha_mobile_wash_pan_raw",
    "lerobot-raw/aloha_mobile_wipe_wine_raw",
    "lerobot-raw/aloha_sim_insertion_human_raw",
    "lerobot-raw/aloha_sim_insertion_scripted_raw",
    "lerobot-raw/aloha_sim_transfer_cube_human_raw",
    "lerobot-raw/aloha_sim_transfer_cube_scripted_raw",
    "lerobot-raw/aloha_static_battery_raw",
    "lerobot-raw/aloha_static_candy_raw",
    "lerobot-raw/aloha_static_coffee_new_raw",
    "lerobot-raw/aloha_static_coffee_raw",
    "lerobot-raw/aloha_static_cups_open_raw",
    "lerobot-raw/aloha_static_fork_pick_up_raw",
    "lerobot-raw/aloha_static_pingpong_test_raw",
    "lerobot-raw/aloha_static_pro_pencil_raw",
    "lerobot-raw/aloha_static_screw_driver_raw",
    "lerobot-raw/aloha_static_tape_raw",
    "lerobot-raw/aloha_static_thread_velcro_raw",
    "lerobot-raw/aloha_static_towel_raw",
    "lerobot-raw/aloha_static_vinh_cup_left_raw",
    "lerobot-raw/aloha_static_vinh_cup_raw",
    "lerobot-raw/aloha_static_ziploc_slide_raw",
    "lerobot-raw/pusht_raw",
    "lerobot-raw/umi_cup_in_the_wild_raw",
    "lerobot-raw/unitreeh1_fold_clothes_raw",
    "lerobot-raw/unitreeh1_rearrange_objects_raw",
    "lerobot-raw/unitreeh1_two_robot_greeting_raw",
    "lerobot-raw/unitreeh1_warehouse_raw",
    "lerobot-raw/xarm_lift_medium_raw",
    "lerobot-raw/xarm_lift_medium_replay_raw",
    "lerobot-raw/xarm_push_medium_raw",
    "lerobot-raw/xarm_push_medium_replay_raw",
>>>>>>> 8865e19c
]


def download_raw(raw_dir: Path, repo_id: str):
    # Check repo_id is well formated
    if len(repo_id.split("/")) != 2:
        raise ValueError(
            f"`repo_id` is expected to contain a community or user id `/` the name of the dataset (e.g. 'lerobot/pusht'), but contains '{repo_id}'."
        )
    user_id, dataset_id = repo_id.split("/")

    if not dataset_id.endswith("_raw"):
        warnings.warn(
            f"`dataset_id` ({dataset_id}) doesn't end with '_raw' (e.g. 'lerobot/pusht_raw'). Following this naming convention by renaming your repository is advised, but not mandatory.",
            stacklevel=1,
        )

    # Send warning if raw_dir isn't well formated
    if raw_dir.parts[-2] != user_id or raw_dir.parts[-1] != dataset_id:
        warnings.warn(
            f"`raw_dir` ({raw_dir}) doesn't contain a community or user id `/` the name of the dataset that match the `repo_id` (e.g. 'data/lerobot/pusht_raw'). Following this naming convention is advised, but not mandatory.",
            stacklevel=1,
        )
    raw_dir.mkdir(parents=True, exist_ok=True)

    logging.info(f"Start downloading from huggingface.co/{user_id} for {dataset_id}")
    snapshot_download(repo_id, repo_type="dataset", local_dir=raw_dir)
    logging.info(f"Finish downloading from huggingface.co/{user_id} for {dataset_id}")


<<<<<<< HEAD
def download_all_raw_datasets(data_dir: Path | None = None):
    if data_dir is None:
        data_dir = Path("data")
    for repo_id in RAW_REPO_IDS:
=======
def download_all_raw_datasets():
    data_dir = Path("data")
    for repo_id in AVAILABLE_RAW_REPO_IDS:
>>>>>>> 8865e19c
        raw_dir = data_dir / repo_id
        download_raw(raw_dir, repo_id)


def main():
    parser = argparse.ArgumentParser(
        description=f"A script to download raw datasets from Hugging Face hub to a local directory. Here is a non exhaustive list of available repositories to use in `--repo-id`: {AVAILABLE_RAW_REPO_IDS}",
    )

    parser.add_argument(
        "--raw-dir",
        type=Path,
        required=True,
        help="Directory containing input raw datasets (e.g. `data/aloha_mobile_chair_raw` or `data/pusht_raw).",
    )
    parser.add_argument(
        "--repo-id",
        type=str,
        required=True,
        help="Repositery identifier on Hugging Face: a community or a user name `/` the name of the dataset (e.g. `lerobot/pusht_raw`, `cadene/aloha_sim_insertion_human_raw`).",
    )
    args = parser.parse_args()
    download_raw(**vars(args))


if __name__ == "__main__":
    main()<|MERGE_RESOLUTION|>--- conflicted
+++ resolved
@@ -31,49 +31,6 @@
 
 from huggingface_hub import snapshot_download
 
-<<<<<<< HEAD
-RAW_REPO_IDS = [
-    "cadene/pusht_image_raw",
-    "cadene/xarm_lift_medium_image_raw",
-    "cadene/xarm_lift_medium_replay_image_raw",
-    "cadene/xarm_push_medium_image_raw",
-    "cadene/xarm_push_medium_replay_image_raw",
-    "cadene/aloha_sim_insertion_human_image_raw",
-    "cadene/aloha_sim_insertion_scripted_image_raw",
-    "cadene/aloha_sim_transfer_cube_human_image_raw",
-    "cadene/aloha_sim_transfer_cube_scripted_image_raw",
-    "cadene/pusht_raw",
-    "cadene/xarm_lift_medium_raw",
-    "cadene/xarm_lift_medium_replay_raw",
-    "cadene/xarm_push_medium_raw",
-    "cadene/xarm_push_medium_replay_raw",
-    "cadene/aloha_sim_insertion_human_raw",
-    "cadene/aloha_sim_insertion_scripted_raw",
-    "cadene/aloha_sim_transfer_cube_human_raw",
-    "cadene/aloha_sim_transfer_cube_scripted_raw",
-    "cadene/aloha_mobile_cabinet_raw",
-    "cadene/aloha_mobile_chair_raw",
-    "cadene/aloha_mobile_elevator_raw",
-    "cadene/aloha_mobile_shrimp_raw",
-    "cadene/aloha_mobile_wash_pan_raw",
-    "cadene/aloha_mobile_wipe_wine_raw",
-    "cadene/aloha_static_battery_raw",
-    "cadene/aloha_static_candy_raw",
-    "cadene/aloha_static_coffee_raw",
-    "cadene/aloha_static_coffee_new_raw",
-    "cadene/aloha_static_cups_open_raw",
-    "cadene/aloha_static_fork_pick_up_raw",
-    "cadene/aloha_static_pingpong_test_raw",
-    "cadene/aloha_static_pro_pencil_raw",
-    "cadene/aloha_static_screw_driver_raw",
-    "cadene/aloha_static_tape_raw",
-    "cadene/aloha_static_thread_velcro_raw",
-    "cadene/aloha_static_towel_raw",
-    "cadene/aloha_static_vinh_cup_raw",
-    "cadene/aloha_static_vinh_cup_left_raw",
-    "cadene/aloha_static_ziploc_slide_raw",
-    "cadene/umi_cup_in_the_wild_raw",
-=======
 AVAILABLE_RAW_REPO_IDS = [
     "lerobot-raw/aloha_mobile_cabinet_raw",
     "lerobot-raw/aloha_mobile_chair_raw",
@@ -110,7 +67,6 @@
     "lerobot-raw/xarm_lift_medium_replay_raw",
     "lerobot-raw/xarm_push_medium_raw",
     "lerobot-raw/xarm_push_medium_replay_raw",
->>>>>>> 8865e19c
 ]
 
 
@@ -141,16 +97,10 @@
     logging.info(f"Finish downloading from huggingface.co/{user_id} for {dataset_id}")
 
 
-<<<<<<< HEAD
 def download_all_raw_datasets(data_dir: Path | None = None):
     if data_dir is None:
         data_dir = Path("data")
-    for repo_id in RAW_REPO_IDS:
-=======
-def download_all_raw_datasets():
-    data_dir = Path("data")
     for repo_id in AVAILABLE_RAW_REPO_IDS:
->>>>>>> 8865e19c
         raw_dir = data_dir / repo_id
         download_raw(raw_dir, repo_id)
 
