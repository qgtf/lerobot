--- conflicted
+++ resolved
@@ -36,30 +36,6 @@
 
         for imgkey, img in imgs.items():
             img = torch.from_numpy(img)
-<<<<<<< HEAD
-
-            # sanity check that images are channel last
-            _, h, w, c = img.shape
-            assert c < h and c < w, f"expect channel first images, but instead {img.shape}"
-
-            # sanity check that images are uint8
-            assert img.dtype == torch.uint8, f"expect torch.uint8, but instead {img.dtype=}"
-
-            # convert to channel first of type float32 in range [0,1]
-            img = einops.rearrange(img, "b h w c -> b c h w").contiguous()
-            img = img.type(torch.float32)
-            img /= 255
-
-            return_observations[imgkey] = img
-    elif "environment_state" in observations:
-        return_observations["observation.environment_state"] = torch.from_numpy(
-            observations["environment_state"]
-        ).float()
-    else:
-        raise AssertionError(
-            "Expected either 'pixels' or 'environment_state' to be in the environment observation dictionary."
-        )
-=======
 
             # sanity check that images are channel last
             _, h, w, c = img.shape
@@ -79,7 +55,6 @@
         return_observations["observation.environment_state"] = torch.from_numpy(
             observations["environment_state"]
         ).float()
->>>>>>> 8865e19c
 
     # TODO(rcadene): enable pixels only baseline with `obs_type="pixels"` in environment by removing
     # requirement for "agent_pos"
